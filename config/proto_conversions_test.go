package config

import (
<<<<<<< HEAD
=======
	"crypto/rand"
	"crypto/rsa"
>>>>>>> 8d1db7e2
	"encoding/json"
	"testing"

	"github.com/golang/geo/r3"
	"github.com/lestrrat-go/jwx/jwk"
	pb "go.viam.com/api/app/v1"
	"go.viam.com/test"
	"go.viam.com/utils/jwks"
	"go.viam.com/utils/pexec"
	"go.viam.com/utils/rpc"
	"go.viam.com/utils/rpc/oauth"
	"google.golang.org/protobuf/types/known/structpb"

	"go.viam.com/rdk/referenceframe"
	spatial "go.viam.com/rdk/spatialmath"
)

var testComponent = Component{
	Name:      "some-name",
	Type:      "some-type",
	Namespace: "some-namespace",
	Model:     "some-model",
	DependsOn: []string{"dep1", "dep2"},
	Attributes: AttributeMap{
		"attr1": 1,
		"attr2": "attr-string",
	},
	ServiceConfig: []ResourceLevelServiceConfig{
		{
			Type: "some-type-1",
			Attributes: AttributeMap{
				"attr1": 1,
			},
		},
		{
			Type: "some-type-2",
			Attributes: AttributeMap{
				"attr1": 1,
			},
		},
	},
	Frame: &referenceframe.LinkConfig{
		Parent:      "world",
		Translation: r3.Vector{X: 1, Y: 2, Z: 3},
		Orientation: &spatial.OrientationConfig{
			Type:  spatial.OrientationVectorDegreesType,
			Value: json.RawMessage([]byte(`{"th":0,"x":0,"y":0,"z":1}`)),
		},
		Geometry: &spatial.GeometryConfig{Type: "box", X: 1, Y: 2, Z: 1},
	},
}

var testFrame = referenceframe.LinkConfig{
	Parent: "world",
	Translation: r3.Vector{
		X: 1,
		Y: 2,
		Z: 3,
	},
	Orientation: &spatial.OrientationConfig{
		Type:  spatial.EulerAnglesType,
		Value: json.RawMessage([]byte(`{"roll":0,"pitch":0,"yaw":0}`)),
	},
	Geometry: &spatial.GeometryConfig{Type: "box", X: 1, Y: 2, Z: 1},
}

var testRemote = Remote{
	Name:    "some-name",
	Address: "localohst:8080",
	Frame: &referenceframe.LinkConfig{
		Parent:      "world",
		Translation: r3.Vector{X: 1, Y: 2, Z: 3},
		Orientation: &spatial.OrientationConfig{
			Type:  spatial.OrientationVectorDegreesType,
			Value: json.RawMessage([]byte(`{"th":0,"x":0,"y":0,"z":1}`)),
		},
		Geometry: &spatial.GeometryConfig{Type: "box", X: 1, Y: 2, Z: 1},
	},
	Auth: RemoteAuth{
		Entity: "some-entity",
		Credentials: &rpc.Credentials{
			Type:    rpc.CredentialsTypeAPIKey,
			Payload: "payload",
		},
	},
	ManagedBy:               "managed-by",
	Insecure:                true,
	ConnectionCheckInterval: 1000000000,
	ReconnectInterval:       2000000000,
	ServiceConfig: []ResourceLevelServiceConfig{
		{
			Type: "some-type-1",
			Attributes: AttributeMap{
				"attr1": 1,
			},
		},
		{
			Type: "some-type-2",
			Attributes: AttributeMap{
				"attr1": 1,
			},
		},
	},
}

var testService = Service{
	Name:      "some-name",
	Namespace: "some-namespace",
	Type:      "some-type",
	Attributes: AttributeMap{
		"attr1": 1,
	},
}

var testProcessConfig = pexec.ProcessConfig{
	ID:      "Some-id",
	Name:    "Some-name",
	Args:    []string{"arg1", "arg2"},
	CWD:     "/home",
	OneShot: true,
	Log:     true,
}

var testNetworkConfig = NetworkConfig{
	NetworkConfigData: NetworkConfigData{
		FQDN:        "some.fqdn",
		BindAddress: "0.0.0.0:1234",
		TLSCertFile: "./cert.pub",
		TLSKeyFile:  "./cert.private",
	},
}

var testAuthConfig = AuthConfig{
	Handlers: []AuthHandlerConfig{
		{
			Type: rpc.CredentialsTypeAPIKey,
			Config: AttributeMap{
				"config-1": 1,
			},
		},
		{
			Type: rpc.CredentialsTypeAPIKey,
			Config: AttributeMap{
				"config-2": 2,
			},
		},
	},
	TLSAuthEntities: []string{"tls1", "tls2"},
}

var testCloudConfig = Cloud{
	ID:             "some-id",
	Secret:         "some-secret",
	LocationSecret: "other-secret",
	LocationSecrets: []LocationSecret{
		{ID: "id1", Secret: "abc1"},
		{ID: "id2", Secret: "abc2"},
	},
	ManagedBy:         "managed-by",
	FQDN:              "some.fqdn",
	LocalFQDN:         "local.fqdn",
	SignalingAddress:  "0.0.0.0:8080",
	SignalingInsecure: true,
}

//nolint:thelper
func validateComponent(t *testing.T, actual, expected Component) {
	test.That(t, actual.Name, test.ShouldEqual, expected.Name)
	test.That(t, actual.Type, test.ShouldEqual, expected.Type)
	test.That(t, actual.Namespace, test.ShouldEqual, expected.Namespace)
	test.That(t, actual.Model, test.ShouldEqual, expected.Model)
	test.That(t, actual.DependsOn, test.ShouldResemble, expected.DependsOn)
	test.That(t, actual.Attributes.Int("attr1", 0), test.ShouldEqual, expected.Attributes.Int("attr1", -1))
	test.That(t, actual.Attributes.String("attr2"), test.ShouldEqual, expected.Attributes.String("attr2"))

	test.That(t, actual.ServiceConfig, test.ShouldHaveLength, 2)
	test.That(t, actual.ServiceConfig[0].Type, test.ShouldEqual, expected.ServiceConfig[0].Type)
	test.That(t, actual.ServiceConfig[0].Attributes.Int("attr1", 0), test.ShouldEqual, expected.ServiceConfig[0].Attributes.Int("attr1", -1))
	test.That(t, actual.ServiceConfig[1].Type, test.ShouldEqual, expected.ServiceConfig[1].Type)
	test.That(t, actual.ServiceConfig[1].Attributes.Int("attr1", 0), test.ShouldEqual, expected.ServiceConfig[1].Attributes.Int("attr1", -1))

	f1, err := actual.Frame.ParseConfig()
	test.That(t, err, test.ShouldBeNil)
	f2, err := testComponent.Frame.ParseConfig()
	test.That(t, err, test.ShouldBeNil)
	test.That(t, f1, test.ShouldResemble, f2)
}

func TestComponentConfigToProto(t *testing.T) {
	proto, err := ComponentConfigToProto(&testComponent)
	test.That(t, err, test.ShouldBeNil)

	out, err := ComponentConfigFromProto(proto)
	test.That(t, err, test.ShouldBeNil)
	test.That(t, out, test.ShouldNotBeNil)

	validateComponent(t, *out, testComponent)
}

func TestFrameConfigFromProto(t *testing.T) {
	expectedFrameWithOrientation := func(or spatial.Orientation) *referenceframe.LinkConfig {
		orCfg, err := spatial.NewOrientationConfig(or)
		test.That(t, err, test.ShouldBeNil)
		return &referenceframe.LinkConfig{
			Parent:      "world",
			Translation: r3.Vector{X: 1, Y: 2, Z: 3},
			Orientation: orCfg,
		}
	}
	createNewFrame := func(or *pb.Orientation) *pb.Frame {
		return &pb.Frame{
			Parent: "world",
			Translation: &pb.Translation{
				X: 1,
				Y: 2,
				Z: 3,
			},
			Orientation: or,
		}
	}

	orRadians := spatial.NewOrientationVector()
	orRadians.OX = 1
	orRadians.OY = 2
	orRadians.OZ = 3
	orRadians.Theta = 4

	orDegress := spatial.NewOrientationVectorDegrees()
	orDegress.OX = 1
	orDegress.OY = 2
	orDegress.OZ = 3
	orDegress.Theta = 4

	orR4AA := spatial.NewR4AA()
	orR4AA.RX = 1
	orR4AA.RY = 2
	orR4AA.RZ = 3
	orR4AA.Theta = 4

	orEulerAngles := spatial.NewEulerAngles()
	orEulerAngles.Roll = 1
	orEulerAngles.Pitch = 2
	orEulerAngles.Yaw = 3

	testCases := []struct {
		name          string
		expectedFrame *referenceframe.LinkConfig
		inputFrame    *pb.Frame
	}{
		{
			"with orientation vector radians",
			expectedFrameWithOrientation(orRadians),
			createNewFrame(&pb.Orientation{
				Type: &pb.Orientation_VectorRadians{VectorRadians: &pb.Orientation_OrientationVectorRadians{Theta: 4, X: 1, Y: 2, Z: 3}},
			}),
		},
		{
			"with orientation vector degrees",
			expectedFrameWithOrientation(orDegress),
			createNewFrame(&pb.Orientation{
				Type: &pb.Orientation_VectorDegrees{VectorDegrees: &pb.Orientation_OrientationVectorDegrees{Theta: 4, X: 1, Y: 2, Z: 3}},
			}),
		},
		{
			"with orientation R4AA",
			expectedFrameWithOrientation(orR4AA),
			createNewFrame(&pb.Orientation{
				Type: &pb.Orientation_AxisAngles_{AxisAngles: &pb.Orientation_AxisAngles{Theta: 4, X: 1, Y: 2, Z: 3}},
			}),
		},
		{
			"with orientation EulerAngles",
			expectedFrameWithOrientation(orEulerAngles),
			createNewFrame(&pb.Orientation{
				Type: &pb.Orientation_EulerAngles_{EulerAngles: &pb.Orientation_EulerAngles{Roll: 1, Pitch: 2, Yaw: 3}},
			}),
		},
		{
			"with orientation Quaternion",
			expectedFrameWithOrientation(&spatial.Quaternion{Real: 1, Imag: 2, Jmag: 3, Kmag: 4}),
			createNewFrame(&pb.Orientation{
				Type: &pb.Orientation_Quaternion_{Quaternion: &pb.Orientation_Quaternion{W: 1, X: 2, Y: 3, Z: 4}},
			}),
		},
		{
			"with no orientation",
			expectedFrameWithOrientation(nil),
			createNewFrame(nil),
		},
	}

	for _, testCase := range testCases {
		t.Run(testCase.name, func(t *testing.T) {
			frameOut, err := FrameConfigFromProto(testCase.inputFrame)
			test.That(t, err, test.ShouldBeNil)
			f1, err := frameOut.ParseConfig()
			test.That(t, err, test.ShouldBeNil)
			f2, err := testCase.expectedFrame.ParseConfig()
			test.That(t, err, test.ShouldBeNil)
			test.That(t, f1, test.ShouldResemble, f2)
		})
	}
}

//nolint:thelper
func validateRemote(t *testing.T, actual, expected Remote) {
	test.That(t, actual.Name, test.ShouldEqual, expected.Name)
	test.That(t, actual.Address, test.ShouldEqual, expected.Address)
	test.That(t, actual.ManagedBy, test.ShouldEqual, expected.ManagedBy)
	test.That(t, actual.Insecure, test.ShouldEqual, expected.Insecure)
	test.That(t, actual.ReconnectInterval, test.ShouldEqual, expected.ReconnectInterval)
	test.That(t, actual.ConnectionCheckInterval, test.ShouldEqual, expected.ConnectionCheckInterval)
	test.That(t, actual.Auth, test.ShouldResemble, expected.Auth)
	f1, err := actual.Frame.ParseConfig()
	test.That(t, err, test.ShouldBeNil)
	f2, err := testComponent.Frame.ParseConfig()
	test.That(t, err, test.ShouldBeNil)
	test.That(t, f1, test.ShouldResemble, f2)

	test.That(t, actual.ServiceConfig, test.ShouldHaveLength, 2)
	test.That(t, actual.ServiceConfig[0].Type, test.ShouldEqual, expected.ServiceConfig[0].Type)
	test.That(t, actual.ServiceConfig[0].Attributes.Int("attr1", 0), test.ShouldEqual, expected.ServiceConfig[0].Attributes.Int("attr1", -1))
	test.That(t, actual.ServiceConfig[1].Type, test.ShouldEqual, expected.ServiceConfig[1].Type)
	test.That(t, actual.ServiceConfig[1].Attributes.Int("attr1", 0), test.ShouldEqual, expected.ServiceConfig[1].Attributes.Int("attr1", -1))
}

func TestRemoteConfigToProto(t *testing.T) {
	t.Run("With RemoteAuth", func(t *testing.T) {
		proto, err := RemoteConfigToProto(&testRemote)
		test.That(t, err, test.ShouldBeNil)

		out, err := RemoteConfigFromProto(proto)
		test.That(t, err, test.ShouldBeNil)

		validateRemote(t, *out, testRemote)
	})

	t.Run("Without RemoteAuth", func(t *testing.T) {
		proto := pb.RemoteConfig{
			Name:    "some-name",
			Address: "localohst:8080",
		}

		out, err := RemoteConfigFromProto(&proto)
		test.That(t, err, test.ShouldBeNil)

		test.That(t, out.Name, test.ShouldEqual, proto.Name)
		test.That(t, out.Address, test.ShouldEqual, proto.Address)
		test.That(t, out.Auth, test.ShouldResemble, RemoteAuth{})
	})
}

//nolint:thelper
func validateService(t *testing.T, actual, expected Service) {
	test.That(t, actual.Name, test.ShouldEqual, expected.Name)
	test.That(t, actual.Type, test.ShouldEqual, expected.Type)
	test.That(t, actual.Namespace, test.ShouldEqual, expected.Namespace)
	test.That(t, actual.Model, test.ShouldEqual, expected.Model)
	test.That(t, actual.DependsOn, test.ShouldResemble, expected.DependsOn)
	test.That(t, actual.Attributes.Int("attr1", 0), test.ShouldEqual, expected.Attributes.Int("attr1", -1))
	test.That(t, actual.Attributes.String("attr2"), test.ShouldEqual, expected.Attributes.String("attr2"))
}

func TestServiceConfigToProto(t *testing.T) {
	proto, err := ServiceConfigToProto(&testService)
	test.That(t, err, test.ShouldBeNil)

	out, err := ServiceConfigFromProto(proto)
	test.That(t, err, test.ShouldBeNil)

	validateService(t, *out, testService)
}

func TestProcessConfigToProto(t *testing.T) {
	proto, err := ProcessConfigToProto(&testProcessConfig)
	test.That(t, err, test.ShouldBeNil)
	out, err := ProcessConfigFromProto(proto)
	test.That(t, err, test.ShouldBeNil)

	test.That(t, *out, test.ShouldResemble, testProcessConfig)
}

func TestNetworkConfigToProto(t *testing.T) {
	proto, err := NetworkConfigToProto(&testNetworkConfig)
	test.That(t, err, test.ShouldBeNil)
	out, err := NetworkConfigFromProto(proto)
	test.That(t, err, test.ShouldBeNil)

	test.That(t, *out, test.ShouldResemble, testNetworkConfig)
}

//nolint:thelper
func validateAuthConfig(t *testing.T, actual, expected AuthConfig) {
	test.That(t, actual.TLSAuthEntities, test.ShouldResemble, expected.TLSAuthEntities)
	test.That(t, actual.Handlers, test.ShouldHaveLength, 2)
	test.That(t, actual.Handlers[0].Type, test.ShouldEqual, expected.Handlers[0].Type)
	test.That(t, actual.Handlers[0].Config.Int("config-1", 0), test.ShouldEqual, expected.Handlers[0].Config.Int("config-1", -1))
	test.That(t, actual.Handlers[1].Type, test.ShouldEqual, expected.Handlers[1].Type)
	test.That(t, actual.Handlers[1].Config.Int("config-2", 0), test.ShouldEqual, expected.Handlers[1].Config.Int("config-2", -1))
}

func TestAuthConfigToProto(t *testing.T) {
	t.Run("api-key auth handler", func(t *testing.T) {
		proto, err := AuthConfigToProto(&testAuthConfig)
		test.That(t, err, test.ShouldBeNil)
		out, err := AuthConfigFromProto(proto)
		test.That(t, err, test.ShouldBeNil)

		validateAuthConfig(t, *out, testAuthConfig)
	})

	t.Run("web oauth auth handler", func(t *testing.T) {
		keyset := jwk.NewSet()
		privKeyForWebAuth, err := rsa.GenerateKey(rand.Reader, 4096)
		test.That(t, err, test.ShouldBeNil)
		publicKeyForWebAuth, err := jwk.New(privKeyForWebAuth.PublicKey)
		test.That(t, err, test.ShouldBeNil)
		publicKeyForWebAuth.Set(jwk.KeyIDKey, "key-id-1")
		test.That(t, keyset.Add(publicKeyForWebAuth), test.ShouldBeTrue)

		authConfig := AuthConfig{
			Handlers: []AuthHandlerConfig{
				{
					Type:   oauth.CredentialsTypeOAuthWeb,
					Config: AttributeMap{},
					WebOAuthConfig: &WebOAuthConfig{
						AllowedAudiences: []string{"aud1", "aud2"},
						JSONKeySet:       keysetToInterface(t, keyset).AsMap(),
					},
				},
			},
			TLSAuthEntities: []string{"tls1", "tls2"},
		}

		proto, err := AuthConfigToProto(&authConfig)
		test.That(t, err, test.ShouldBeNil)
		out, err := AuthConfigFromProto(proto)
		test.That(t, err, test.ShouldBeNil)

		test.That(t, out.Handlers[0], test.ShouldResemble, authConfig.Handlers[0])
	})
}

func keysetToInterface(t *testing.T, keyset jwks.KeySet) *structpb.Struct {
	t.Helper()

	// hack around marshaling the KeySet into pb.Struct. Passing interface directly
	// does not work.
	jwksAsJSON, err := json.Marshal(keyset)
	test.That(t, err, test.ShouldBeNil)

	jwksAsInterface := map[string]interface{}{}
	err = json.Unmarshal(jwksAsJSON, &jwksAsInterface)
	test.That(t, err, test.ShouldBeNil)

	jwksAsStruct, err := structpb.NewStruct(jwksAsInterface)
	test.That(t, err, test.ShouldBeNil)

	return jwksAsStruct
}

func TestCloudConfigToProto(t *testing.T) {
	proto, err := CloudConfigToProto(&testCloudConfig)
	test.That(t, err, test.ShouldBeNil)
	out, err := CloudConfigFromProto(proto)
	test.That(t, err, test.ShouldBeNil)

	test.That(t, *out, test.ShouldResemble, testCloudConfig)
}

func TestFromProto(t *testing.T) {
	cloudConfig, err := CloudConfigToProto(&testCloudConfig)
	test.That(t, err, test.ShouldBeNil)

	remoteConfig, err := RemoteConfigToProto(&testRemote)
	test.That(t, err, test.ShouldBeNil)

	componentConfig, err := ComponentConfigToProto(&testComponent)
	test.That(t, err, test.ShouldBeNil)

	processConfig, err := ProcessConfigToProto(&testProcessConfig)
	test.That(t, err, test.ShouldBeNil)

	serviceConfig, err := ServiceConfigToProto(&testService)
	test.That(t, err, test.ShouldBeNil)

	networkConfig, err := NetworkConfigToProto(&testNetworkConfig)
	test.That(t, err, test.ShouldBeNil)

	authConfig, err := AuthConfigToProto(&testAuthConfig)
	test.That(t, err, test.ShouldBeNil)

	debug := true

	input := &pb.RobotConfig{
		Cloud:      cloudConfig,
		Remotes:    []*pb.RemoteConfig{remoteConfig},
		Components: []*pb.ComponentConfig{componentConfig},
		Processes:  []*pb.ProcessConfig{processConfig},
		Services:   []*pb.ServiceConfig{serviceConfig},
		Network:    networkConfig,
		Auth:       authConfig,
		Debug:      &debug,
	}

	out, err := FromProto(input)
	test.That(t, err, test.ShouldBeNil)

	test.That(t, *out.Cloud, test.ShouldResemble, testCloudConfig)
	validateRemote(t, out.Remotes[0], testRemote)
	validateComponent(t, out.Components[0], testComponent)
	test.That(t, out.Processes[0], test.ShouldResemble, testProcessConfig)
	validateService(t, out.Services[0], testService)
	test.That(t, out.Network, test.ShouldResemble, testNetworkConfig)
	validateAuthConfig(t, out.Auth, testAuthConfig)
	test.That(t, out.Debug, test.ShouldEqual, debug)
}<|MERGE_RESOLUTION|>--- conflicted
+++ resolved
@@ -1,11 +1,8 @@
 package config
 
 import (
-<<<<<<< HEAD
-=======
 	"crypto/rand"
 	"crypto/rsa"
->>>>>>> 8d1db7e2
 	"encoding/json"
 	"testing"
 
