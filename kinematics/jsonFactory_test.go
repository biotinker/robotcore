package kinematics

<<<<<<< HEAD
//~ import (
	//~ "testing"

	//~ "github.com/edaniels/test"
	//~ "go.viam.com/robotcore/testutils"
//~ )

//~ // Tests that yml files are properly parsed and correctly loaded into the model
//~ // Should not need to actually test the contained rotation/translation values
//~ // since that will be caught by tests to the actual kinematics
//~ // So we'll just check that we read in the right number of joints
//~ func TestParseJSONFile(t *testing.T) {
	//~ model, err := ParseJSONFile(testutils.ResolveFile("kinematics/models/mdl/wx250s.json"))
	//~ test.That(t, err, test.ShouldBeNil)

	//~ if len(model.Joints) != 6 {
		//~ t.Fatalf("Incorrect number of joints loaded")
	//~ }
//~ }
=======
import (
	"testing"

	"go.viam.com/robotcore/utils"

	"github.com/edaniels/golog"
	"github.com/edaniels/test"
	"github.com/go-gl/mathgl/mgl64"
)

// Tests orientation setting
func TestSetOrient(t *testing.T) {
	trans := NewTransform()
	o1 := [6]float64{0, 0, 0, 0, 0, 0}
	o2 := [6]float64{45, 45, 70, 0, 0, 0}
	o3 := [6]float64{0, 0, 0, 1, 2, 3}
	o4 := [6]float64{60, -30, 40, 4, 5, 6}

	m2 := mgl64.Mat3FromRows(mgl64.Vec3{0.241845, -0.493453, 0.835473},
		mgl64.Vec3{0.664463, 0.711691, 0.228002},
		mgl64.Vec3{-0.707107, 0.500000, 0.500000})

	m4 := mgl64.Mat3FromRows(mgl64.Vec3{0.663414, -0.653101, 0.365159},
		mgl64.Vec3{0.556670, 0.104687, -0.824111},
		mgl64.Vec3{0.500000, 0.750000, 0.433013})

	setOrient(o1, trans)
	if !trans.t.Mat.ApproxEqual(mgl64.Ident4()) {
		t.Fatalf("Zero Orientation not producing identity matrix")
	}

	trans = NewTransform()
	setOrient(o2, trans)
	if !trans.t.Mat.Col(3).ApproxEqual(mgl64.Vec4{0, 0, 0, 1}) {
		t.Fatalf("o2 translation incorrect")
	}
	if !trans.t.Mat.Mat3().ApproxEqualThreshold(m2, 0.000001) {
		t.Fatalf("o2 rotation incorrect")
	}

	trans = NewTransform()
	setOrient(o3, trans)
	if !trans.t.Mat.Col(3).ApproxEqual(mgl64.Vec4{1, 2, 3, 1}) {
		t.Fatalf("o3 translation incorrect")
	}
	if !trans.t.Mat.Mat3().ApproxEqual(mgl64.Ident3()) {
		t.Fatalf("o3 rotation incorrect")
	}

	trans = NewTransform()
	setOrient(o4, trans)
	if !trans.t.Mat.Col(3).ApproxEqual(mgl64.Vec4{4, 5, 6, 1}) {
		t.Fatalf("o4 translation incorrect")
	}
	if !trans.t.Mat.Mat3().ApproxEqualThreshold(m4, 0.000001) {
		t.Fatalf("o4 rotation incorrect")
	}

}

// Tests that yml files are properly parsed and correctly loaded into the model
// Should not need to actually test the contained rotation/translation values
// since that will be caught by tests to the actual kinematics
// So we'll just check that we read in the right number of joints
func TestParseJSONFile(t *testing.T) {
	logger := golog.NewTestLogger(t)
	model, err := ParseJSONFile(utils.ResolveFile("kinematics/models/mdl/wx250s_test.json"), logger)
	test.That(t, err, test.ShouldBeNil)

	if len(model.Joints) != 6 {
		t.Fatalf("Incorrect number of joints loaded")
	}
}
>>>>>>> 9d1cdbd1
<|MERGE_RESOLUTION|>--- conflicted
+++ resolved
@@ -1,6 +1,5 @@
 package kinematics
 
-<<<<<<< HEAD
 //~ import (
 	//~ "testing"
 
@@ -13,85 +12,10 @@
 //~ // since that will be caught by tests to the actual kinematics
 //~ // So we'll just check that we read in the right number of joints
 //~ func TestParseJSONFile(t *testing.T) {
-	//~ model, err := ParseJSONFile(testutils.ResolveFile("kinematics/models/mdl/wx250s.json"))
+	//~ model, err := ParseJSONFile(utils.ResolveFile("kinematics/models/mdl/wx250s.json"))
 	//~ test.That(t, err, test.ShouldBeNil)
 
 	//~ if len(model.Joints) != 6 {
 		//~ t.Fatalf("Incorrect number of joints loaded")
 	//~ }
-//~ }
-=======
-import (
-	"testing"
-
-	"go.viam.com/robotcore/utils"
-
-	"github.com/edaniels/golog"
-	"github.com/edaniels/test"
-	"github.com/go-gl/mathgl/mgl64"
-)
-
-// Tests orientation setting
-func TestSetOrient(t *testing.T) {
-	trans := NewTransform()
-	o1 := [6]float64{0, 0, 0, 0, 0, 0}
-	o2 := [6]float64{45, 45, 70, 0, 0, 0}
-	o3 := [6]float64{0, 0, 0, 1, 2, 3}
-	o4 := [6]float64{60, -30, 40, 4, 5, 6}
-
-	m2 := mgl64.Mat3FromRows(mgl64.Vec3{0.241845, -0.493453, 0.835473},
-		mgl64.Vec3{0.664463, 0.711691, 0.228002},
-		mgl64.Vec3{-0.707107, 0.500000, 0.500000})
-
-	m4 := mgl64.Mat3FromRows(mgl64.Vec3{0.663414, -0.653101, 0.365159},
-		mgl64.Vec3{0.556670, 0.104687, -0.824111},
-		mgl64.Vec3{0.500000, 0.750000, 0.433013})
-
-	setOrient(o1, trans)
-	if !trans.t.Mat.ApproxEqual(mgl64.Ident4()) {
-		t.Fatalf("Zero Orientation not producing identity matrix")
-	}
-
-	trans = NewTransform()
-	setOrient(o2, trans)
-	if !trans.t.Mat.Col(3).ApproxEqual(mgl64.Vec4{0, 0, 0, 1}) {
-		t.Fatalf("o2 translation incorrect")
-	}
-	if !trans.t.Mat.Mat3().ApproxEqualThreshold(m2, 0.000001) {
-		t.Fatalf("o2 rotation incorrect")
-	}
-
-	trans = NewTransform()
-	setOrient(o3, trans)
-	if !trans.t.Mat.Col(3).ApproxEqual(mgl64.Vec4{1, 2, 3, 1}) {
-		t.Fatalf("o3 translation incorrect")
-	}
-	if !trans.t.Mat.Mat3().ApproxEqual(mgl64.Ident3()) {
-		t.Fatalf("o3 rotation incorrect")
-	}
-
-	trans = NewTransform()
-	setOrient(o4, trans)
-	if !trans.t.Mat.Col(3).ApproxEqual(mgl64.Vec4{4, 5, 6, 1}) {
-		t.Fatalf("o4 translation incorrect")
-	}
-	if !trans.t.Mat.Mat3().ApproxEqualThreshold(m4, 0.000001) {
-		t.Fatalf("o4 rotation incorrect")
-	}
-
-}
-
-// Tests that yml files are properly parsed and correctly loaded into the model
-// Should not need to actually test the contained rotation/translation values
-// since that will be caught by tests to the actual kinematics
-// So we'll just check that we read in the right number of joints
-func TestParseJSONFile(t *testing.T) {
-	logger := golog.NewTestLogger(t)
-	model, err := ParseJSONFile(utils.ResolveFile("kinematics/models/mdl/wx250s_test.json"), logger)
-	test.That(t, err, test.ShouldBeNil)
-
-	if len(model.Joints) != 6 {
-		t.Fatalf("Incorrect number of joints loaded")
-	}
-}
->>>>>>> 9d1cdbd1
+//~ }