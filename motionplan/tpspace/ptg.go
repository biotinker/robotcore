--- conflicted
+++ resolved
@@ -156,15 +156,9 @@
 		)
 		flippedTraj = append(flippedTraj,
 			&TrajNode{
-<<<<<<< HEAD
 				Pose:   flippedPose,
 				Dist:   fwdNode.Dist,
 				Alpha:  startNode.Alpha,
-=======
-				Pose: flippedPose,
-				Dist: fwdNode.Dist,
-				Alpha: startNode.Alpha,
->>>>>>> 2afb9b1f
 				LinVel: fwdNode.LinVel,
 				AngVel: fwdNode.AngVel * -1,
 			})
