--- conflicted
+++ resolved
@@ -44,14 +44,10 @@
 	Transform([]referenceframe.Input) (spatialmath.Pose, error)
 }
 
-<<<<<<< HEAD
-type PTGCourseCorrection interface {
-=======
 // PTGCourseCorrection offers an interface permitting a PTGSolver to also provide an index pointing to one of their PTGSolvers which may
 // be used for course correction maneuvers. Usually this is the Circle PTG as it will permit the largest success rate for corrections.
 type PTGCourseCorrection interface {
 	PTGProvider
->>>>>>> cdf2229e
 	CorrectionSolverIdx() int
 }
 
