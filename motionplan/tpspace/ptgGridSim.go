package tpspace

import (
	"math"

	"go.viam.com/rdk/spatialmath"
)

const (
	defaultMaxTime       = 15.
	defaultDiffT         = 0.005
<<<<<<< HEAD
	defaultMinDist       = 3.
=======
	defaultAlphaCnt uint = 121
>>>>>>> 237902f2

	defaultSearchRadius = 10.

	defaultMaxHeadingChange = 1.95 * math.Pi
)

// ptgGridSim will take a PrecomputePTG, and simulate out a number of trajectories through some requested time/distance for speed of lookup
// later. It will store the trajectories in a grid data structure allowing relatively fast lookups.
type ptgGridSim struct {
	refDist  float64
	alphaCnt uint

	maxTime float64 // secs of robot execution to simulate
	diffT   float64 // discretize trajectory simulation to this time granularity

	simPTG PrecomputePTG

	precomputeTraj [][]*TrajNode

	// Discretized x[y][]node maps for rapid NN lookups
	trajNodeGrid map[int]map[int][]*TrajNode
	searchRad    float64 // Distance around a query point to search for precompute in the cached grid
}

// NewPTGGridSim creates a new PTG by simulating a PrecomputePTG for some distance, then cacheing the results in a grid for fast lookup.
func NewPTGGridSim(simPTG PrecomputePTG, arcs uint, simDist float64) (PTG, error) {
	if arcs == 0 {
		arcs = defaultAlphaCnt
	}

	ptg := &ptgGridSim{
		refDist:   simDist,
		alphaCnt:  arcs,
		maxTime:   defaultMaxTime,
		diffT:     defaultDiffT,
		searchRad: defaultSearchRadius,

		trajNodeGrid: map[int]map[int][]*TrajNode{},
	}
	ptg.simPTG = simPTG

	precomp, err := ptg.simulateTrajectories(ptg.simPTG)
	if err != nil {
		return nil, err
	}
	ptg.precomputeTraj = precomp

	return ptg, nil
}

func (ptg *ptgGridSim) CToTP(x, y float64) []*TrajNode {
	nearbyNodes := []*TrajNode{}

	// First, try to do a quick grid-based lookup
	// TODO: an octree should be faster
	for tx := int(math.Round(x - ptg.searchRad)); tx < int(math.Round(x+ptg.searchRad)); tx++ {
		if ptg.trajNodeGrid[tx] != nil {
			for ty := int(math.Round(y - ptg.searchRad)); ty < int(math.Round(y+ptg.searchRad)); ty++ {
				nearbyNodes = append(nearbyNodes, ptg.trajNodeGrid[tx][ty]...)
			}
		}
	}

	if len(nearbyNodes) > 0 {
		return nearbyNodes
	}

	// Try to find a closest point to the paths:
	bestDist := math.Inf(1)
	var bestNode *TrajNode

	for k := 0; k < int(ptg.alphaCnt); k++ {
		nMax := len(ptg.precomputeTraj[k]) - 1
		for n := 0; n <= nMax; n++ {
			distToPoint := math.Pow(ptg.precomputeTraj[k][n].ptX-x, 2) + math.Pow(ptg.precomputeTraj[k][n].ptY-y, 2)
			if distToPoint < bestDist {
				bestDist = distToPoint

				bestNode = ptg.precomputeTraj[k][n]
			}
		}
	}

	if bestNode != nil {
		return []*TrajNode{bestNode}
	}

	// Given a point (x,y), compute the "k_closest" whose extrapolation
	//  is closest to the point, and the associated "d_closest" distance,
	//  which can be normalized by "1/refDistance" to get TP-Space distances.
	for k := 0; k < int(ptg.alphaCnt); k++ {
		n := len(ptg.precomputeTraj[k]) - 1

		distToPoint := math.Pow(ptg.precomputeTraj[k][n].Dist, 2) +
			math.Pow(ptg.precomputeTraj[k][n].ptX-x, 2) + math.Pow(ptg.precomputeTraj[k][n].ptY-y, 2)

		if distToPoint < bestDist {
			bestDist = distToPoint
			bestNode = ptg.precomputeTraj[k][n]
		}
	}

	return []*TrajNode{bestNode}
}

func (ptg *ptgGridSim) RefDistance() float64 {
	return ptg.refDist
}

func (ptg *ptgGridSim) Trajectory(k uint) []*TrajNode {
	if int(k) >= len(ptg.precomputeTraj) {
		return nil
	}
	return ptg.precomputeTraj[k]
}

func (ptg *ptgGridSim) simulateTrajectories(simPtg PrecomputePTG) ([][]*TrajNode, error) {
	xMin := 500.0
	xMax := -500.0
	yMin := 500.0
	yMax := -500.0

	// C-space path structure
	allTraj := make([][]*TrajNode, 0, ptg.alphaCnt)

	for k := uint(0); k < ptg.alphaCnt; k++ {
		alpha := index2alpha(k, ptg.alphaCnt)

		// Initialize trajectory with an all-zero node
		alphaTraj := []*TrajNode{{Pose: spatialmath.NewZeroPose()}}

		var err error
		var w float64
		var v float64
		var x float64
		var y float64
		var phi float64
		var t float64
		var dist float64

		// Last saved waypoints
		accumulatedHeadingChange := 0.

		lastVs := [2]float64{0, 0}
		lastWs := [2]float64{0, 0}

		// Step through each time point for this alpha
		for t < ptg.maxTime && dist < ptg.refDist && accumulatedHeadingChange < defaultMaxHeadingChange {
			v, w, err = simPtg.PTGVelocities(alpha, t, x, y, phi)
			if err != nil {
				return nil, err
			}
			lastVs[1] = lastVs[0]
			lastWs[1] = lastWs[0]
			lastVs[0] = v
			lastWs[0] = w

			// finite difference eq
			x += math.Cos(phi) * v * ptg.diffT
			y += math.Sin(phi) * v * ptg.diffT
			phi += w * ptg.diffT
			accumulatedHeadingChange += w * ptg.diffT

			dist += v * ptg.diffT
			t += ptg.diffT

			// Update velocities of last node because reasons
			alphaTraj[len(alphaTraj)-1].LinVelMMPS = v
			alphaTraj[len(alphaTraj)-1].AngVelRPS = w

			pose := xythetaToPose(x, y, phi)
			alphaTraj = append(alphaTraj, &TrajNode{pose, t, dist, k, v, w, pose.Point().X, pose.Point().Y})

			// For the grid!
			xMin = math.Min(xMin, x)
			xMax = math.Max(xMax, x)
			yMin = math.Min(yMin, y)
			yMax = math.Max(yMax, y)
		}

		// Add final node
		alphaTraj[len(alphaTraj)-1].LinVelMMPS = v
		alphaTraj[len(alphaTraj)-1].AngVelRPS = w
		pose := xythetaToPose(x, y, phi)
		tNode := &TrajNode{pose, t, dist, k, v, w, pose.Point().X, pose.Point().Y}

		// Discretize into a grid for faster lookups later
		if _, ok := ptg.trajNodeGrid[int(math.Round(x))]; !ok {
			ptg.trajNodeGrid[int(math.Round(x))] = map[int][]*TrajNode{}
		}
		ptg.trajNodeGrid[int(math.Round(x))][int(math.Round(y))] = append(ptg.trajNodeGrid[int(math.Round(x))][int(math.Round(y))], tNode)

		alphaTraj = append(alphaTraj, tNode)

		allTraj = append(allTraj, alphaTraj)
	}

	return allTraj, nil
}<|MERGE_RESOLUTION|>--- conflicted
+++ resolved
@@ -9,11 +9,8 @@
 const (
 	defaultMaxTime       = 15.
 	defaultDiffT         = 0.005
-<<<<<<< HEAD
 	defaultMinDist       = 3.
-=======
 	defaultAlphaCnt uint = 121
->>>>>>> 237902f2
 
 	defaultSearchRadius = 10.
 
