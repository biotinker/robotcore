package motionplan

import (
	"errors"
	"math"

	"github.com/golang/geo/r3"
	pb "go.viam.com/api/service/motion/v1"

	"go.viam.com/rdk/referenceframe"
	spatial "go.viam.com/rdk/spatialmath"
)

// SegmentInput contains all the information a constraint needs to determine validity for a movement.
// It contains the starting inputs, the ending inputs, corresponding poses, and the frame it refers to.
// Pose fields may be empty, and may be filled in by a constraint that needs them.
type SegmentInput struct {
	StartPosition      spatial.Pose
	EndPosition        spatial.Pose
	StartConfiguration []referenceframe.Input
	EndConfiguration   []referenceframe.Input
	Frame              referenceframe.Frame
}

// Given a constraint input with only frames and input positions, calculates the corresponding poses as needed.
func (ci *SegmentInput) resolveInputsToPositions() error {
	if ci.StartPosition == nil {
		if ci.Frame != nil {
			if ci.StartConfiguration != nil {
				pos, err := ci.Frame.Transform(ci.StartConfiguration)
				if err == nil {
					ci.StartPosition = pos
				} else {
					return err
				}
			} else {
				return errors.New("invalid constraint input")
			}
		} else {
			return errors.New("invalid constraint input")
		}
	}
	if ci.EndPosition == nil {
		if ci.Frame != nil {
			if ci.EndConfiguration != nil {
				pos, err := ci.Frame.Transform(ci.EndConfiguration)
				if err == nil {
					ci.EndPosition = pos
				} else {
					return err
				}
			} else {
				return errors.New("invalid constraint input")
			}
		} else {
			return errors.New("invalid constraint input")
		}
	}
	return nil
}

// StateInput contains all the information a constraint needs to determine validity for a movement.
// It contains the starting inputs, the ending inputs, corresponding poses, and the frame it refers to.
// Pose fields may be empty, and may be filled in by a constraint that needs them.
type StateInput struct {
	Position      spatial.Pose
	Configuration []referenceframe.Input
	Frame         referenceframe.Frame
}

// Given a constraint input with only frames and input positions, calculates the corresponding poses as needed.
func (ci *StateInput) resolveInputsToPositions() error {
	if ci.Position == nil {
		if ci.Frame != nil {
			if ci.Configuration != nil {
				pos, err := ci.Frame.Transform(ci.Configuration)
				if err == nil {
					ci.Position = pos
				} else {
					return err
				}
			} else {
				return errors.New("invalid constraint input")
			}
		} else {
			return errors.New("invalid constraint input")
		}
	}
	return nil
}

// SegmentConstraint tests whether a transition from a starting robot configuration to an ending robot configuration is valid.
// If the returned bool is true, the constraint is satisfied and the segment is valid.
type SegmentConstraint func(*SegmentInput) bool

// StateConstraint tests whether a given robot configuration is valid
// If the returned bool is true, the constraint is satisfied and the state is valid.
type StateConstraint func(*StateInput) bool

// ConstraintHandler is a convenient wrapper for constraint handling which is likely to be common among most motion
// planners. Including a constraint handler as an anonymous struct member allows reuse.
type ConstraintHandler struct {
	segmentConstraints map[string]SegmentConstraint
	stateConstraints   map[string]StateConstraint
}

// CheckStateConstraints will check a given input against all state constraints.
// Return values are:
// -- a bool representing whether all constraints passed
// -- if failing, a string naming the failed constraint.
func (c *ConstraintHandler) CheckStateConstraints(cInput *StateInput) (bool, string) {
	for name, cFunc := range c.stateConstraints {
		pass := cFunc(cInput)
		if !pass {
			return false, name
		}
	}
	return true, ""
}

// CheckSegmentConstraints will check a given input against all segment constraints.
// Return values are:
// -- a bool representing whether all constraints passed
// -- if failing, a string naming the failed constraint.
func (c *ConstraintHandler) CheckSegmentConstraints(cInput *SegmentInput) (bool, string) {
	for name, cFunc := range c.segmentConstraints {
		pass := cFunc(cInput)
		if !pass {
			return false, name
		}
	}
	return true, ""
}

// CheckStateConstraintsAcrossSegment will interpolate the given input from the StartInput to the EndInput, and ensure that all intermediate
// states as well as both endpoints satisfy all state constraints. If all constraints are satisfied, then this will return `true, nil`.
// If any constraints fail, this will return false, and an SegmentInput representing the valid portion of the segment, if any. If no
// part of the segment is valid, then `false, nil` is returned.
func (c *ConstraintHandler) CheckStateConstraintsAcrossSegment(ci *SegmentInput, resolution float64) (bool, *SegmentInput) {
	// ensure we have cartesian positions
	err := ci.resolveInputsToPositions()
	if err != nil {
		return false, nil
	}
	steps := PathStepCount(ci.StartPosition, ci.EndPosition, resolution)

	var lastGood []referenceframe.Input

	for i := 0; i <= steps; i++ {
		interp := float64(i) / float64(steps)
		interpConfig := referenceframe.InterpolateInputs(ci.StartConfiguration, ci.EndConfiguration, interp)
		interpC := &StateInput{Frame: ci.Frame, Configuration: interpConfig}
		err = interpC.resolveInputsToPositions()
		if err != nil {
			return false, nil
		}
		pass, _ := c.CheckStateConstraints(interpC)
		if !pass {
			if i == 0 {
				// fail on start pos
				return false, nil
			}
			return false, &SegmentInput{StartConfiguration: ci.StartConfiguration, EndConfiguration: lastGood}
		}
		lastGood = interpC.Configuration
	}

	return true, nil
}

// CheckSegmentAndStateValidity will check an segment input and confirm that it 1) meets all segment constraints, and 2) meets all
// state constraints across the segment at some resolution. If it fails an intermediate state, it will return the shortest valid segment,
// provided that segment also meets segment constraints.
func (c *ConstraintHandler) CheckSegmentAndStateValidity(cInput *SegmentInput, resolution float64) (bool, *SegmentInput) {
	valid, subSegment := c.CheckStateConstraintsAcrossSegment(cInput, resolution)
	if !valid {
		if subSegment != nil {
			subSegmentValid, _ := c.CheckSegmentConstraints(subSegment)
			if subSegmentValid {
				return false, subSegment
			}
		}
		return false, nil
	}
	// all states are valid
	valid, _ := c.CheckSegmentConstraints(cInput)
	return valid, nil
}

// AddStateConstraint will add or overwrite a constraint function with a given name. A constraint function should return true
// if the given position satisfies the constraint.
func (c *ConstraintHandler) AddStateConstraint(name string, cons StateConstraint) {
	if c.stateConstraints == nil {
		c.stateConstraints = map[string]StateConstraint{}
	}
	c.stateConstraints[name] = cons
}

<<<<<<< HEAD
// RemoveStateConstraint will remove the given constraint.
func (c *ConstraintHandler) RemoveStateConstraint(name string) {
	delete(c.stateConstraints, name)
=======
// AddConstraints will add or overwrite constraint functions with the ones present in the specified map.
// A constraint function should return true if the given position satisfies the constraint.
func (c *constraintHandler) AddConstraints(constraints map[string]Constraint) {
	for name, constraint := range constraints {
		c.AddConstraint(name, constraint)
	}
}

// RemoveConstraint will remove the given constraint.
func (c *constraintHandler) RemoveConstraint(name string) {
	delete(c.constraints, name)
>>>>>>> 44fb6aad
}

// StateConstraints will list all state constraints by name.
func (c *ConstraintHandler) StateConstraints() []string {
	names := make([]string, 0, len(c.stateConstraints))
	for name := range c.stateConstraints {
		names = append(names, name)
	}
	return names
}

// AddSegmentConstraint will add or overwrite a constraint function with a given name. A constraint function should return true
// if the given position satisfies the constraint.
func (c *ConstraintHandler) AddSegmentConstraint(name string, cons SegmentConstraint) {
	if c.segmentConstraints == nil {
		c.segmentConstraints = map[string]SegmentConstraint{}
	}
	c.segmentConstraints[name] = cons
}

// RemoveSegmentConstraint will remove the given constraint.
func (c *ConstraintHandler) RemoveSegmentConstraint(name string) {
	delete(c.segmentConstraints, name)
}

// SegmentConstraints will list all segment constraints by name.
func (c *ConstraintHandler) SegmentConstraints() []string {
	names := make([]string, 0, len(c.segmentConstraints))
	for name := range c.segmentConstraints {
		names = append(names, name)
	}
	return names
}

<<<<<<< HEAD
// newSelfCollisionConstraint creates a constraint that will be violated if geometries constituting the given frame ever come
// into collision with themselves outside of the collisions present for the observationInput.
// Collisions specified as collisionSpecifications will also be ignored
// if reportDistances is false, this check will be done as fast as possible, if true maximum information will be available for debugging.
func newSelfCollisionConstraint(
	frame referenceframe.Frame,
	observationInput map[string][]referenceframe.Input,
	collisionSpecifications []*Collision,
) (StateConstraint, error) {
	return newCollisionConstraint(frame, nil, observationInput, collisionSpecifications)
}

// newObstacleConstraint creates a constraint that will be violated if geometries constituting the given frame ever come
// into collision with worldState geometries outside of the collisions present for the observationInput.
// Collisions specified as collisionSpecifications will also be ignored
// if reportDistances is false, this check will be done as fast as possible, if true maximum information will be available for debugging.
func newObstacleConstraint(frame referenceframe.Frame,
	fs referenceframe.FrameSystem,
	worldState *referenceframe.WorldState,
	observationInput map[string][]referenceframe.Input,
	collisionSpecifications []*Collision,
) (StateConstraint, error) {
=======
func newCollisionConstraints(
	frame *solverFrame,
	fs referenceframe.FrameSystem,
	worldState *referenceframe.WorldState,
	inputs map[string][]referenceframe.Input,
	pbConstraint []*pb.CollisionSpecification,
	reportDistances bool,
) (map[string]Constraint, error) {
	// extract inputs corresponding to the frame
	frameInputs, err := frame.mapToSlice(inputs)
	if err != nil {
		return nil, err
	}

	// create robot collision entities
	movingGeometries, err := frame.Geometries(frameInputs)
	if err != nil && len(movingGeometries.Geometries()) == 0 {
		return nil, err // no geometries defined for frame
	}

	// find all geoemetries that are not moving but are in the frame system
	staticGeometries := make([]spatial.Geometry, 0)
	frameSystemGeometries, err := referenceframe.FrameSystemGeometries(fs, inputs)
	if err != nil {
		return nil, err
	}
	for name, geometries := range frameSystemGeometries {
		if !frame.movingFrame(name) {
			staticGeometries = append(staticGeometries, geometries.Geometries()...)
		}
	}

	// Note that all obstacles in worldState are assumed to be static so it is ok to transform them into the world frame
>>>>>>> 44fb6aad
	// TODO(rb) it is bad practice to assume that the current inputs of the robot correspond to the passed in world state
	// the state that observed the worldState should ultimately be included as part of the worldState message
	obstacles, err := worldState.ObstaclesInWorldFrame(fs, inputs)
	if err != nil {
		return nil, err
	}

	allowedCollisions, err := collisionSpecificationsFromProto(pbConstraint, frameSystemGeometries, worldState)
	if err != nil {
		return nil, err
	}

	// create constraint to keep moving geometries from hitting world state obstacles
	// can use zeroth element of worldState.Obstacles because ToWorldFrame returns only one GeometriesInFrame
<<<<<<< HEAD
	return newCollisionConstraint(frame, worldState.Obstacles[0].Geometries(), observationInput, collisionSpecifications)
=======
	obstacleConstraint, err := newCollisionConstraint(
		movingGeometries.Geometries(),
		obstacles.Geometries(),
		allowedCollisions,
		reportDistances,
	)
	if err != nil {
		return nil, err
	}

	// create constraint to keep moving geometries from hitting other geometries on robot that are not moving
	robotConstraint, err := newCollisionConstraint(movingGeometries.Geometries(), staticGeometries, allowedCollisions, reportDistances)
	if err != nil {
		return nil, err
	}

	// create constraint to keep moving geometires from hitting themselves
	selfCollisionConstraint, err := newCollisionConstraint(movingGeometries.Geometries(), nil, allowedCollisions, reportDistances)
	if err != nil {
		return nil, err
	}

	return map[string]Constraint{
		defaultObstacleConstraintName:       obstacleConstraint,
		defaultSelfCollisionConstraintName:  selfCollisionConstraint,
		defaultRobotCollisionConstraintName: robotConstraint,
	}, nil
>>>>>>> 44fb6aad
}

// newCollisionConstraint is the most general method to create a collision constraint, which will be violated if geometries constituting
// the given frame ever come into collision with obstacle geometries outside of the collisions present for the observationInput.
// Collisions specified as collisionSpecifications will also be ignored
// if reportDistances is false, this check will be done as fast as possible, if true maximum information will be available for debugging.
func newCollisionConstraint(
	moving, static []spatial.Geometry,
	collisionSpecifications []*Collision,
<<<<<<< HEAD
) (StateConstraint, error) {
	// extract inputs corresponding to the frame
	var goodInputs []referenceframe.Input
	var err error
	switch f := frame.(type) {
	case *solverFrame:
		goodInputs, err = f.mapToSlice(observationInput)
	default:
		goodInputs, err = referenceframe.GetFrameInputs(f, observationInput)
	}
	if err != nil {
		return nil, err
	}

	// create robot collision entities
	zeroVols, err := frame.Geometries(goodInputs)
	if err != nil && len(zeroVols.Geometries()) == 0 {
		return nil, err // no geometries defined for frame
	}

=======
	reportDistances bool,
) (Constraint, error) {
>>>>>>> 44fb6aad
	// create the reference collisionGraph
	zeroCG, err := newCollisionGraph(moving, static, nil, true)
	if err != nil {
		return nil, err
	}
	for _, specification := range collisionSpecifications {
		zeroCG.addCollisionSpecification(specification)
	}

	// create constraint from reference collision graph
	constraint := func(cInput *StateInput) bool {
		internal, err := cInput.Frame.Geometries(cInput.Configuration)
		if err != nil && internal == nil {
			return false
		}

<<<<<<< HEAD
		cg, err := newCollisionGraph(internal.Geometries(), obstacles, zeroCG, false)
=======
		cg, err := newCollisionGraph(internal.Geometries(), static, zeroCG, reportDistances)
>>>>>>> 44fb6aad
		if err != nil {
			return false
		}

		collisions := cg.collisions()
		return len(collisions) == 0
	}
	return constraint, nil
}

// NewAbsoluteLinearInterpolatingConstraint provides a Constraint whose valid manifold allows a specified amount of deviation from the
// shortest straight-line path between the start and the goal. linTol is the allowed linear deviation in mm, orientTol is the allowed
// orientation deviation measured by norm of the R3AA orientation difference to the slerp path between start/goal orientations.
func NewAbsoluteLinearInterpolatingConstraint(from, to spatial.Pose, linTol, orientTol float64) (StateConstraint, StateMetric) {
	orientConstraint, orientMetric := NewSlerpOrientationConstraint(from, to, orientTol)
	lineConstraint, lineMetric := NewLineConstraint(from.Point(), to.Point(), linTol)
	interpMetric := CombineMetrics(orientMetric, lineMetric)

	f := func(cInput *StateInput) bool {
		return orientConstraint(cInput) && lineConstraint(cInput)
	}
	return f, interpMetric
}

// NewProportionalLinearInterpolatingConstraint will provide the same metric and constraint as NewAbsoluteLinearInterpolatingConstraint,
// except that allowable linear and orientation deviation is scaled based on the distance from start to goal.
func NewProportionalLinearInterpolatingConstraint(from, to spatial.Pose, epsilon float64) (StateConstraint, StateMetric) {
	orientTol := epsilon * orientDist(from.Orientation(), to.Orientation())
	linTol := epsilon * from.Point().Distance(to.Point())

	return NewAbsoluteLinearInterpolatingConstraint(from, to, linTol, orientTol)
}

// NewSlerpOrientationConstraint will measure the orientation difference between the orientation of two poses, and return a constraint that
// returns whether a given orientation is within a given tolerance distance of the shortest segment between the two orientations, as
// well as a metric which returns the distance to that valid region.
func NewSlerpOrientationConstraint(start, goal spatial.Pose, tolerance float64) (StateConstraint, StateMetric) {
	origDist := math.Max(orientDist(start.Orientation(), goal.Orientation()), defaultEpsilon)

	gradFunc := func(cInput *StateInput) float64 {
		sDist := orientDist(start.Orientation(), cInput.Position.Orientation())
		gDist := 0.

		// If origDist is less than or equal to defaultEpsilon, then the starting and ending orientations are the same and we do not need
		// to compute the distance to the ending orientation
		if origDist > defaultEpsilon {
			gDist = orientDist(goal.Orientation(), cInput.Position.Orientation())
		}
		return (sDist + gDist) - origDist
	}

	validFunc := func(cInput *StateInput) bool {
		err := cInput.resolveInputsToPositions()
		if err != nil {
			return false
		}
		return gradFunc(cInput) < tolerance
	}

	return validFunc, gradFunc
}

// NewPlaneConstraint is used to define a constraint space for a plane, and will return 1) a constraint
// function which will determine whether a point is on the plane and in a valid orientation, and 2) a distance function
// which will bring a pose into the valid constraint space. The plane normal is assumed to point towards the valid area.
// angle refers to the maximum unit sphere segment length deviation from the ov
// epsilon refers to the closeness to the plane necessary to be a valid pose.
func NewPlaneConstraint(pNorm, pt r3.Vector, writingAngle, epsilon float64) (StateConstraint, StateMetric) {
	// get the constant value for the plane
	pConst := -pt.Dot(pNorm)

	// invert the normal to get the valid AOA OV
	ov := &spatial.OrientationVector{OX: -pNorm.X, OY: -pNorm.Y, OZ: -pNorm.Z}
	ov.Normalize()

	dFunc := orientDistToRegion(ov, writingAngle)

	// distance from plane to point
	planeDist := func(pt r3.Vector) float64 {
		return math.Abs(pNorm.Dot(pt) + pConst)
	}

	// TODO: do we need to care about trajectory here? Probably, but not yet implemented
	gradFunc := func(cInput *StateInput) float64 {
		pDist := planeDist(cInput.Position.Point())
		oDist := dFunc(cInput.Position.Orientation())
		return pDist*pDist + oDist*oDist
	}

	validFunc := func(cInput *StateInput) bool {
		err := cInput.resolveInputsToPositions()
		if err != nil {
			return false
		}
		return gradFunc(cInput) < epsilon*epsilon
	}

	return validFunc, gradFunc
}

// NewLineConstraint is used to define a constraint space for a line, and will return 1) a constraint
// function which will determine whether a point is on the line, and 2) a distance function
// which will bring a pose into the valid constraint space.
// tolerance refers to the closeness to the line necessary to be a valid pose in mm.
func NewLineConstraint(pt1, pt2 r3.Vector, tolerance float64) (StateConstraint, StateMetric) {
	if pt1.Distance(pt2) < defaultEpsilon {
		tolerance = defaultEpsilon
	}

	gradFunc := func(cInput *StateInput) float64 {
		return math.Max(spatial.DistToLineSegment(pt1, pt2, cInput.Position.Point())-tolerance, 0)
	}

	validFunc := func(cInput *StateInput) bool {
		err := cInput.resolveInputsToPositions()
		if err != nil {
			return false
		}
		return gradFunc(cInput) == 0
	}

	return validFunc, gradFunc
}<|MERGE_RESOLUTION|>--- conflicted
+++ resolved
@@ -183,7 +183,7 @@
 		return false, nil
 	}
 	// all states are valid
-	valid, _ := c.CheckSegmentConstraints(cInput)
+	valid, _ = c.CheckSegmentConstraints(cInput)
 	return valid, nil
 }
 
@@ -196,23 +196,9 @@
 	c.stateConstraints[name] = cons
 }
 
-<<<<<<< HEAD
 // RemoveStateConstraint will remove the given constraint.
 func (c *ConstraintHandler) RemoveStateConstraint(name string) {
 	delete(c.stateConstraints, name)
-=======
-// AddConstraints will add or overwrite constraint functions with the ones present in the specified map.
-// A constraint function should return true if the given position satisfies the constraint.
-func (c *constraintHandler) AddConstraints(constraints map[string]Constraint) {
-	for name, constraint := range constraints {
-		c.AddConstraint(name, constraint)
-	}
-}
-
-// RemoveConstraint will remove the given constraint.
-func (c *constraintHandler) RemoveConstraint(name string) {
-	delete(c.constraints, name)
->>>>>>> 44fb6aad
 }
 
 // StateConstraints will list all state constraints by name.
@@ -247,38 +233,13 @@
 	return names
 }
 
-<<<<<<< HEAD
-// newSelfCollisionConstraint creates a constraint that will be violated if geometries constituting the given frame ever come
-// into collision with themselves outside of the collisions present for the observationInput.
-// Collisions specified as collisionSpecifications will also be ignored
-// if reportDistances is false, this check will be done as fast as possible, if true maximum information will be available for debugging.
-func newSelfCollisionConstraint(
-	frame referenceframe.Frame,
-	observationInput map[string][]referenceframe.Input,
-	collisionSpecifications []*Collision,
-) (StateConstraint, error) {
-	return newCollisionConstraint(frame, nil, observationInput, collisionSpecifications)
-}
-
-// newObstacleConstraint creates a constraint that will be violated if geometries constituting the given frame ever come
-// into collision with worldState geometries outside of the collisions present for the observationInput.
-// Collisions specified as collisionSpecifications will also be ignored
-// if reportDistances is false, this check will be done as fast as possible, if true maximum information will be available for debugging.
-func newObstacleConstraint(frame referenceframe.Frame,
-	fs referenceframe.FrameSystem,
-	worldState *referenceframe.WorldState,
-	observationInput map[string][]referenceframe.Input,
-	collisionSpecifications []*Collision,
-) (StateConstraint, error) {
-=======
-func newCollisionConstraints(
+func createAllCollisionConstraints(
 	frame *solverFrame,
 	fs referenceframe.FrameSystem,
 	worldState *referenceframe.WorldState,
 	inputs map[string][]referenceframe.Input,
 	pbConstraint []*pb.CollisionSpecification,
-	reportDistances bool,
-) (map[string]Constraint, error) {
+) (map[string]StateConstraint, error) {
 	// extract inputs corresponding to the frame
 	frameInputs, err := frame.mapToSlice(inputs)
 	if err != nil {
@@ -304,7 +265,6 @@
 	}
 
 	// Note that all obstacles in worldState are assumed to be static so it is ok to transform them into the world frame
->>>>>>> 44fb6aad
 	// TODO(rb) it is bad practice to assume that the current inputs of the robot correspond to the passed in world state
 	// the state that observed the worldState should ultimately be included as part of the worldState message
 	obstacles, err := worldState.ObstaclesInWorldFrame(fs, inputs)
@@ -319,37 +279,32 @@
 
 	// create constraint to keep moving geometries from hitting world state obstacles
 	// can use zeroth element of worldState.Obstacles because ToWorldFrame returns only one GeometriesInFrame
-<<<<<<< HEAD
-	return newCollisionConstraint(frame, worldState.Obstacles[0].Geometries(), observationInput, collisionSpecifications)
-=======
 	obstacleConstraint, err := newCollisionConstraint(
 		movingGeometries.Geometries(),
 		obstacles.Geometries(),
 		allowedCollisions,
-		reportDistances,
+		false,
 	)
 	if err != nil {
 		return nil, err
 	}
 
 	// create constraint to keep moving geometries from hitting other geometries on robot that are not moving
-	robotConstraint, err := newCollisionConstraint(movingGeometries.Geometries(), staticGeometries, allowedCollisions, reportDistances)
-	if err != nil {
-		return nil, err
-	}
-
-	// create constraint to keep moving geometires from hitting themselves
-	selfCollisionConstraint, err := newCollisionConstraint(movingGeometries.Geometries(), nil, allowedCollisions, reportDistances)
-	if err != nil {
-		return nil, err
-	}
-
-	return map[string]Constraint{
+	robotConstraint, err := newCollisionConstraint(movingGeometries.Geometries(), staticGeometries, allowedCollisions, false)
+	if err != nil {
+		return nil, err
+	}
+
+	// create constraint to keep moving geometries from hitting themselves
+	selfCollisionConstraint, err := newCollisionConstraint(movingGeometries.Geometries(), nil, allowedCollisions, false)
+	if err != nil {
+		return nil, err
+	}
+	return map[string]StateConstraint{
 		defaultObstacleConstraintName:       obstacleConstraint,
 		defaultSelfCollisionConstraintName:  selfCollisionConstraint,
 		defaultRobotCollisionConstraintName: robotConstraint,
 	}, nil
->>>>>>> 44fb6aad
 }
 
 // newCollisionConstraint is the most general method to create a collision constraint, which will be violated if geometries constituting
@@ -359,31 +314,8 @@
 func newCollisionConstraint(
 	moving, static []spatial.Geometry,
 	collisionSpecifications []*Collision,
-<<<<<<< HEAD
+	reportDistances bool,
 ) (StateConstraint, error) {
-	// extract inputs corresponding to the frame
-	var goodInputs []referenceframe.Input
-	var err error
-	switch f := frame.(type) {
-	case *solverFrame:
-		goodInputs, err = f.mapToSlice(observationInput)
-	default:
-		goodInputs, err = referenceframe.GetFrameInputs(f, observationInput)
-	}
-	if err != nil {
-		return nil, err
-	}
-
-	// create robot collision entities
-	zeroVols, err := frame.Geometries(goodInputs)
-	if err != nil && len(zeroVols.Geometries()) == 0 {
-		return nil, err // no geometries defined for frame
-	}
-
-=======
-	reportDistances bool,
-) (Constraint, error) {
->>>>>>> 44fb6aad
 	// create the reference collisionGraph
 	zeroCG, err := newCollisionGraph(moving, static, nil, true)
 	if err != nil {
@@ -400,11 +332,7 @@
 			return false
 		}
 
-<<<<<<< HEAD
-		cg, err := newCollisionGraph(internal.Geometries(), obstacles, zeroCG, false)
-=======
 		cg, err := newCollisionGraph(internal.Geometries(), static, zeroCG, reportDistances)
->>>>>>> 44fb6aad
 		if err != nil {
 			return false
 		}
