package motionplan

import (
	"context"
	"math"
	"math/rand"
	"testing"

	"github.com/edaniels/golog"
	"github.com/golang/geo/r3"
	"github.com/pkg/errors"
	"go.uber.org/zap"
	commonpb "go.viam.com/api/common/v1"
	motionpb "go.viam.com/api/service/motion/v1"
	"go.viam.com/test"

	"go.viam.com/rdk/motionplan/ik"
	"go.viam.com/rdk/motionplan/tpspace"
	frame "go.viam.com/rdk/referenceframe"
	"go.viam.com/rdk/spatialmath"
	"go.viam.com/rdk/utils"
)

var (
	home7 = frame.FloatsToInputs([]float64{0, 0, 0, 0, 0, 0, 0})
	home6 = frame.FloatsToInputs([]float64{0, 0, 0, 0, 0, 0})
)

var logger, _ = zap.Config{
	Level:             zap.NewAtomicLevelAt(zap.FatalLevel),
	Encoding:          "console",
	DisableStacktrace: true,
}.Build()

type planConfig struct {
	Start      []frame.Input
	Goal       spatialmath.Pose
	RobotFrame frame.Frame
	Options    *plannerOptions
}

type planConfigConstructor func() (*planConfig, error)

func TestUnconstrainedMotion(t *testing.T) {
	t.Parallel()
	planners := []plannerConstructor{
		newRRTStarConnectMotionPlanner,
		newCBiRRTMotionPlanner,
	}
	testCases := []struct {
		name   string
		config planConfigConstructor
	}{
		{"2D plan test", simple2DMap},
		{"6D plan test", simpleUR5eMotion},
		{"7D plan test", simpleXArmMotion},
	}
	for _, testCase := range testCases {
		tcCopy := testCase
		t.Run(tcCopy.name, func(t *testing.T) {
			t.Parallel()
			for _, p := range planners {
				testPlanner(t, p, tcCopy.config, 1)
			}
		})
	}
}

func TestConstrainedMotion(t *testing.T) {
	t.Parallel()
	planners := []plannerConstructor{
		newCBiRRTMotionPlanner,
	}
	testCases := []struct {
		name   string
		config planConfigConstructor
	}{
		{"linear motion, no-spill", constrainedXArmMotion},
	}
	for _, testCase := range testCases {
		tcCopy := testCase
		t.Run(tcCopy.name, func(t *testing.T) {
			t.Parallel()
			for _, p := range planners {
				testPlanner(t, p, tcCopy.config, 1)
			}
		})
	}
}

// TestConstrainedArmMotion tests a simple linear motion on a longer path, with a no-spill constraint.
func constrainedXArmMotion() (*planConfig, error) {
	model, err := frame.ParseModelJSONFile(utils.ResolveFile("components/arm/xarm/xarm7_kinematics.json"), "")
	if err != nil {
		return nil, err
	}

	// Test ability to arrive at another position
	pos := spatialmath.NewPoseFromProtobuf(&commonpb.Pose{X: -206, Y: 100, Z: 120, OZ: -1})

	opt := newBasicPlannerOptions(model)
	opt.SmoothIter = 2
	orientMetric := ik.NewPoseFlexOVMetricConstructor(0.09)

	oFunc := ik.OrientDistToRegion(pos.Orientation(), 0.1)
	oFuncMet := func(from *ik.State) float64 {
		err := resolveStatesToPositions(from)
		if err != nil {
			return math.Inf(1)
		}
		return oFunc(from.Position.Orientation())
	}
	orientConstraint := func(cInput *ik.State) bool {
		err := resolveStatesToPositions(cInput)
		if err != nil {
			return false
		}

		return oFunc(cInput.Position.Orientation()) == 0
	}

	opt.goalMetricConstructor = orientMetric
	opt.SetPathMetric(oFuncMet)
	opt.AddStateConstraint("orientation", orientConstraint)

	return &planConfig{
		Start:      home7,
		Goal:       pos,
		RobotFrame: model,
		Options:    opt,
	}, nil
}

func TestPlanningWithGripper(t *testing.T) {
	fs := frame.NewEmptyFrameSystem("")
	ur5e, err := frame.ParseModelJSONFile(utils.ResolveFile("components/arm/universalrobots/ur5e.json"), "ur")
	test.That(t, err, test.ShouldBeNil)
	err = fs.AddFrame(ur5e, fs.World())
	test.That(t, err, test.ShouldBeNil)
	bc, _ := spatialmath.NewBox(spatialmath.NewPoseFromPoint(r3.Vector{Z: 75}), r3.Vector{200, 200, 200}, "")
	gripper, err := frame.NewStaticFrameWithGeometry("gripper", spatialmath.NewPoseFromPoint(r3.Vector{Z: 150}), bc)
	test.That(t, err, test.ShouldBeNil)
	err = fs.AddFrame(gripper, ur5e)
	test.That(t, err, test.ShouldBeNil)
	zeroPos := frame.StartPositions(fs)

	newPose := frame.NewPoseInFrame("gripper", spatialmath.NewPoseFromPoint(r3.Vector{100, 100, 0}))
	solutionMap, err := PlanMotion(context.Background(), &PlanRequest{
		Logger:             logger.Sugar(),
		Goal:               newPose,
		Frame:              gripper,
		StartConfiguration: zeroPos,
		FrameSystem:        fs,
	})
	test.That(t, err, test.ShouldBeNil)
	test.That(t, len(solutionMap), test.ShouldBeGreaterThanOrEqualTo, 2)
}

// simple2DMapConfig returns a planConfig with the following map
//   - start at (-9, 9) and end at (9, 9)
//   - bounds are from (-10, -10) to (10, 10)
//   - obstacle from (-4, 2) to (4, 10)
//
// ------------------------
// | +      |    |      + |
// |        |    |        |
// |        |    |        |
// |        |    |        |
// |        ------        |
// |          *           |
// |                      |
// |                      |
// |                      |
// ------------------------.
func simple2DMap() (*planConfig, error) {
	// build model
	limits := []frame.Limit{{Min: -100, Max: 100}, {Min: -100, Max: 100}, {Min: -2 * math.Pi, Max: 2 * math.Pi}}
	physicalGeometry, err := spatialmath.NewBox(spatialmath.NewZeroPose(), r3.Vector{X: 10, Y: 10, Z: 10}, "")
	if err != nil {
		return nil, err
	}
	modelName := "mobile-base"
	model, err := frame.New2DMobileModelFrame(modelName, limits, physicalGeometry)
	if err != nil {
		return nil, err
	}

	// add it to the frame system
	fs := frame.NewEmptyFrameSystem("test")
	if err := fs.AddFrame(model, fs.Frame(frame.World)); err != nil {
		return nil, err
	}

	// obstacles
	box, err := spatialmath.NewBox(spatialmath.NewPoseFromPoint(r3.Vector{0, 50, 0}), r3.Vector{80, 80, 1}, "")
	if err != nil {
		return nil, err
	}
	worldState, err := frame.NewWorldState(
		[]*frame.GeometriesInFrame{frame.NewGeometriesInFrame(frame.World, []spatialmath.Geometry{box})},
		nil,
	)
	if err != nil {
		return nil, err
	}

	// setup planner options
	opt := newBasicPlannerOptions(model)
	startInput := frame.StartPositions(fs)
	startInput[modelName] = frame.FloatsToInputs([]float64{-90., 90., 0})
	goal := spatialmath.NewPoseFromPoint(r3.Vector{X: 90, Y: 90, Z: 0})
	opt.SetGoal(goal)
	sf, err := newSolverFrame(fs, modelName, frame.World, startInput)
	if err != nil {
		return nil, err
	}
	collisionConstraints, err := createAllCollisionConstraints(sf, fs, worldState, frame.StartPositions(fs), nil)
	if err != nil {
		return nil, err
	}
	for name, constraint := range collisionConstraints {
		opt.AddStateConstraint(name, constraint)
	}

	return &planConfig{
		Start:      startInput[modelName],
		Goal:       goal,
		RobotFrame: model,
		Options:    opt,
	}, nil
}

// simpleArmMotion tests moving an xArm7.
func simpleXArmMotion() (*planConfig, error) {
	xarm, err := frame.ParseModelJSONFile(utils.ResolveFile("components/arm/xarm/xarm7_kinematics.json"), "")
	if err != nil {
		return nil, err
	}

	// add it to the frame system
	fs := frame.NewEmptyFrameSystem("test")
	if err := fs.AddFrame(xarm, fs.Frame(frame.World)); err != nil {
		return nil, err
	}

	goal := spatialmath.NewPoseFromProtobuf(&commonpb.Pose{X: 206, Y: 100, Z: 120, OZ: -1})

	// setup planner options
	opt := newBasicPlannerOptions(xarm)
	opt.SmoothIter = 20
	opt.SetGoal(goal)
	sf, err := newSolverFrame(fs, xarm.Name(), frame.World, frame.StartPositions(fs))
	if err != nil {
		return nil, err
	}
	collisionConstraints, err := createAllCollisionConstraints(sf, fs, nil, frame.StartPositions(fs), nil)
	if err != nil {
		return nil, err
	}
	for name, constraint := range collisionConstraints {
		opt.AddStateConstraint(name, constraint)
	}

	return &planConfig{
		Start:      home7,
		Goal:       goal,
		RobotFrame: xarm,
		Options:    opt,
	}, nil
}

// simpleUR5eMotion tests a simple motion for a UR5e.
func simpleUR5eMotion() (*planConfig, error) {
	ur5e, err := frame.ParseModelJSONFile(utils.ResolveFile("components/arm/universalrobots/ur5e.json"), "")
	if err != nil {
		return nil, err
	}
	fs := frame.NewEmptyFrameSystem("test")
	if err = fs.AddFrame(ur5e, fs.Frame(frame.World)); err != nil {
		return nil, err
	}
	goal := spatialmath.NewPoseFromProtobuf(&commonpb.Pose{X: -750, Y: -250, Z: 200, OX: -1})

	// setup planner options
	opt := newBasicPlannerOptions(ur5e)
	opt.SmoothIter = 20
	opt.SetGoal(goal)
	sf, err := newSolverFrame(fs, ur5e.Name(), frame.World, frame.StartPositions(fs))
	if err != nil {
		return nil, err
	}
	collisionConstraints, err := createAllCollisionConstraints(sf, fs, nil, frame.StartPositions(fs), nil)
	if err != nil {
		return nil, err
	}
	for name, constraint := range collisionConstraints {
		opt.AddStateConstraint(name, constraint)
	}

	return &planConfig{
		Start:      home6,
		Goal:       goal,
		RobotFrame: ur5e,
		Options:    opt,
	}, nil
}

// testPlanner is a helper function that takes a planner and a planning query specified through a config object and tests that it
// returns a valid set of waypoints.
func testPlanner(t *testing.T, plannerFunc plannerConstructor, config planConfigConstructor, seed int) {
	t.Helper()

	// plan
	cfg, err := config()
	test.That(t, err, test.ShouldBeNil)
	mp, err := plannerFunc(cfg.RobotFrame, rand.New(rand.NewSource(int64(seed))), logger.Sugar(), cfg.Options)
	test.That(t, err, test.ShouldBeNil)
	pathNodes, err := mp.plan(context.Background(), cfg.Goal, cfg.Start)
	test.That(t, err, test.ShouldBeNil)
	path := nodesToInputs(pathNodes)

	// test that path doesn't violate constraints
	test.That(t, len(path), test.ShouldBeGreaterThanOrEqualTo, 2)
	for j := 0; j < len(path)-1; j++ {
		ok, _ := cfg.Options.ConstraintHandler.CheckSegmentAndStateValidity(&ik.Segment{
			StartConfiguration: path[j],
			EndConfiguration:   path[j+1],
			Frame:              cfg.RobotFrame,
		}, cfg.Options.Resolution)
		test.That(t, ok, test.ShouldBeTrue)
	}
}

func makeTestFS(t *testing.T) frame.FrameSystem {
	t.Helper()
	fs := frame.NewEmptyFrameSystem("test")

	urOffset, err := frame.NewStaticFrame("urOffset", spatialmath.NewPoseFromPoint(r3.Vector{100, 100, 200}))
	test.That(t, err, test.ShouldBeNil)
	fs.AddFrame(urOffset, fs.World())
	gantryOffset, err := frame.NewStaticFrame("gantryOffset", spatialmath.NewPoseFromPoint(r3.Vector{-50, -50, -200}))
	test.That(t, err, test.ShouldBeNil)
	fs.AddFrame(gantryOffset, fs.World())

	gantryX, err := frame.NewTranslationalFrame("gantryX", r3.Vector{1, 0, 0}, frame.Limit{math.Inf(-1), math.Inf(1)})
	test.That(t, err, test.ShouldBeNil)
	fs.AddFrame(gantryX, gantryOffset)
	gantryY, err := frame.NewTranslationalFrame("gantryY", r3.Vector{0, 1, 0}, frame.Limit{math.Inf(-1), math.Inf(1)})
	test.That(t, err, test.ShouldBeNil)
	fs.AddFrame(gantryY, gantryX)

	modelXarm, err := frame.ParseModelJSONFile(utils.ResolveFile("components/arm/xarm/xarm6_kinematics.json"), "")
	test.That(t, err, test.ShouldBeNil)
	fs.AddFrame(modelXarm, gantryY)

	modelUR5e, err := frame.ParseModelJSONFile(utils.ResolveFile("components/arm/universalrobots/ur5e.json"), "")
	test.That(t, err, test.ShouldBeNil)
	fs.AddFrame(modelUR5e, urOffset)

	// Note that positive Z is always "forwards". If the position of the arm is such that it is pointing elsewhere,
	// the resulting translation will be similarly oriented
	urCamera, err := frame.NewStaticFrame("urCamera", spatialmath.NewPoseFromPoint(r3.Vector{0, 0, 30}))
	test.That(t, err, test.ShouldBeNil)
	fs.AddFrame(urCamera, modelUR5e)

	// Add static frame for the gripper
	bc, _ := spatialmath.NewBox(spatialmath.NewPoseFromPoint(r3.Vector{Z: 100}), r3.Vector{200, 200, 200}, "")
	xArmVgripper, err := frame.NewStaticFrameWithGeometry("xArmVgripper", spatialmath.NewPoseFromPoint(r3.Vector{Z: 200}), bc)
	test.That(t, err, test.ShouldBeNil)
	fs.AddFrame(xArmVgripper, modelXarm)

	return fs
}

func TestArmOOBSolve(t *testing.T) {
	fs := makeTestFS(t)
	positions := frame.StartPositions(fs)

	// Set a goal unreachable by the UR due to sheer distance
	goal1 := spatialmath.NewPose(r3.Vector{X: 257, Y: 21000, Z: -300}, &spatialmath.OrientationVectorDegrees{OZ: -1})
	_, err := PlanMotion(context.Background(), &PlanRequest{
		Logger:             logger.Sugar(),
		Goal:               frame.NewPoseInFrame(frame.World, goal1),
		Frame:              fs.Frame("urCamera"),
		StartConfiguration: positions,
		FrameSystem:        fs,
	})
	test.That(t, err, test.ShouldNotBeNil)
	test.That(t, err.Error(), test.ShouldEqual, errIKSolve.Error())
}

func TestArmObstacleSolve(t *testing.T) {
	fs := makeTestFS(t)
	positions := frame.StartPositions(fs)

	// Set an obstacle such that it is impossible to reach the goal without colliding with it
	obstacle, err := spatialmath.NewBox(spatialmath.NewPoseFromPoint(r3.Vector{X: 257, Y: 210, Z: -300}), r3.Vector{10, 10, 100}, "")
	test.That(t, err, test.ShouldBeNil)
	worldState, err := frame.NewWorldState(
		[]*frame.GeometriesInFrame{frame.NewGeometriesInFrame(frame.World, []spatialmath.Geometry{obstacle})},
		nil,
	)
	test.That(t, err, test.ShouldBeNil)

	// Set a goal unreachable by the UR
	goal1 := spatialmath.NewPose(r3.Vector{X: 257, Y: 210, Z: -300}, &spatialmath.OrientationVectorDegrees{OZ: -1})
	_, err = PlanMotion(context.Background(), &PlanRequest{
		Logger:             logger.Sugar(),
		Goal:               frame.NewPoseInFrame(frame.World, goal1),
		Frame:              fs.Frame("urCamera"),
		StartConfiguration: positions,
		FrameSystem:        fs,
		WorldState:         worldState,
	})
	test.That(t, err, test.ShouldNotBeNil)
	test.That(t, err.Error(), test.ShouldContainSubstring, errIKConstraint)
}

func TestArmAndGantrySolve(t *testing.T) {
	t.Parallel()
	fs := makeTestFS(t)
	positions := frame.StartPositions(fs)
	pointXarmGripper := spatialmath.NewPoseFromPoint(r3.Vector{157., -50, -288})
	transformPoint, err := fs.Transform(
		positions,
		frame.NewPoseInFrame("xArmVgripper", spatialmath.NewZeroPose()),
		frame.World,
	)
	test.That(t, err, test.ShouldBeNil)
	test.That(t, spatialmath.PoseAlmostCoincident(transformPoint.(*frame.PoseInFrame).Pose(), pointXarmGripper), test.ShouldBeTrue)

	// Set a goal such that the gantry and arm must both be used to solve
	goal1 := spatialmath.NewPose(r3.Vector{X: 257, Y: 2100, Z: -300}, &spatialmath.OrientationVectorDegrees{OZ: -1})
	plan, err := PlanMotion(context.Background(), &PlanRequest{
		Logger:             logger.Sugar(),
		Goal:               frame.NewPoseInFrame(frame.World, goal1),
		Frame:              fs.Frame("xArmVgripper"),
		StartConfiguration: positions,
		FrameSystem:        fs,
		Options:            map[string]interface{}{"smooth_iter": 5},
	})
	test.That(t, err, test.ShouldBeNil)
	solvedPose, err := fs.Transform(
		plan[len(plan)-1],
		frame.NewPoseInFrame("xArmVgripper", spatialmath.NewZeroPose()),
		frame.World,
	)
	test.That(t, err, test.ShouldBeNil)
	test.That(t, spatialmath.PoseAlmostCoincidentEps(solvedPose.(*frame.PoseInFrame).Pose(), goal1, 0.01), test.ShouldBeTrue)
}

func TestMultiArmSolve(t *testing.T) {
	t.Parallel()
	fs := makeTestFS(t)
	positions := frame.StartPositions(fs)
	// Solve such that the ur5 and xArm are pointing at each other, 40mm from gripper to camera
	goal2 := spatialmath.NewPose(r3.Vector{Z: 40}, &spatialmath.OrientationVectorDegrees{OZ: -1})
	plan, err := PlanMotion(context.Background(), &PlanRequest{
		Logger:             logger.Sugar(),
		Goal:               frame.NewPoseInFrame("urCamera", goal2),
		Frame:              fs.Frame("xArmVgripper"),
		StartConfiguration: positions,
		FrameSystem:        fs,
		Options:            map[string]interface{}{"max_ik_solutions": 10, "timeout": 150.0, "smooth_iter": 5},
	})
	test.That(t, err, test.ShouldBeNil)

	// Both frames should wind up at the goal relative to one another
	solvedPose, err := fs.Transform(plan[len(plan)-1], frame.NewPoseInFrame("xArmVgripper", spatialmath.NewZeroPose()), "urCamera")
	test.That(t, err, test.ShouldBeNil)
	solvedPose2, err := fs.Transform(
		plan[len(plan)-1],
		frame.NewPoseInFrame("urCamera", spatialmath.NewZeroPose()),
		"xArmVgripper",
	)
	test.That(t, err, test.ShouldBeNil)
	test.That(t, spatialmath.PoseAlmostCoincidentEps(solvedPose.(*frame.PoseInFrame).Pose(), goal2, 0.1), test.ShouldBeTrue)
	test.That(t, spatialmath.PoseAlmostCoincidentEps(solvedPose2.(*frame.PoseInFrame).Pose(), goal2, 0.1), test.ShouldBeTrue)
}

func TestReachOverArm(t *testing.T) {
	t.Parallel()
	// setup frame system with an xarm
	xarm, err := frame.ParseModelJSONFile(utils.ResolveFile("components/arm/xarm/xarm6_kinematics.json"), "")
	test.That(t, err, test.ShouldBeNil)
	offset, err := frame.NewStaticFrame("offset", spatialmath.NewPoseFromPoint(r3.Vector{X: -500, Y: 200}))
	test.That(t, err, test.ShouldBeNil)
	goal := frame.NewPoseInFrame(
		"offset",
		spatialmath.NewPose(r3.Vector{Y: -500, Z: 100}, &spatialmath.OrientationVector{OZ: -1}),
	)
	fs := frame.NewEmptyFrameSystem("test")
	fs.AddFrame(offset, fs.World())
	fs.AddFrame(xarm, offset)

	// plan to a location, it should interpolate to get there
	opts := map[string]interface{}{"timeout": 150.0}
	plan, err := PlanMotion(context.Background(), &PlanRequest{
		Logger:             logger.Sugar(),
		Goal:               goal,
		Frame:              xarm,
		StartConfiguration: frame.StartPositions(fs),
		FrameSystem:        fs,
		Options:            opts,
	})

	test.That(t, err, test.ShouldBeNil)
	test.That(t, len(plan), test.ShouldEqual, 2)

	// now add a UR arm in its way
	ur5, err := frame.ParseModelJSONFile(utils.ResolveFile("components/arm/universalrobots/ur5e.json"), "")
	test.That(t, err, test.ShouldBeNil)
	fs.AddFrame(ur5, fs.World())

	// the plan should no longer be able to interpolate, but it should still be able to get there
	opts = map[string]interface{}{"timeout": 150.0, "smooth_iter": 5}
	plan, err = PlanMotion(context.Background(), &PlanRequest{
		Logger:             logger.Sugar(),
		Goal:               goal,
		Frame:              xarm,
		StartConfiguration: frame.StartPositions(fs),
		FrameSystem:        fs,
		Options:            opts,
	})
	test.That(t, err, test.ShouldBeNil)
	test.That(t, len(plan), test.ShouldBeGreaterThan, 2)
}

func TestPlanMapMotion(t *testing.T) {
	ctx := context.Background()
	logger := golog.NewTestLogger(t)

	// build kinematic base model
	sphere, err := spatialmath.NewSphere(spatialmath.NewZeroPose(), 10, "base")
	test.That(t, err, test.ShouldBeNil)
	model, err := frame.New2DMobileModelFrame(
		"test",
		[]frame.Limit{{-100, 100}, {-100, 100}, {-2 * math.Pi, 2 * math.Pi}},
		sphere,
	)
	test.That(t, err, test.ShouldBeNil)
	dst := spatialmath.NewPoseFromPoint(r3.Vector{0, 100, 0})
	box, err := spatialmath.NewBox(spatialmath.NewPoseFromPoint(r3.Vector{0, 50, 0}), r3.Vector{25, 25, 25}, "impediment")
	test.That(t, err, test.ShouldBeNil)
	worldState, err := frame.NewWorldState(
		[]*frame.GeometriesInFrame{frame.NewGeometriesInFrame(frame.World, []spatialmath.Geometry{box})},
		nil,
	)
	test.That(t, err, test.ShouldBeNil)

	PlanMapMotion := func(
		ctx context.Context,
		logger golog.Logger,
		dst spatialmath.Pose,
		f frame.Frame,
		seed []frame.Input,
		worldState *frame.WorldState,
	) ([][]frame.Input, error) {
		// ephemerally create a framesystem containing just the frame for the solve
		fs := frame.NewEmptyFrameSystem("")
		if err := fs.AddFrame(f, fs.World()); err != nil {
			return nil, err
		}
		destination := frame.NewPoseInFrame(frame.World, dst)
		seedMap := map[string][]frame.Input{f.Name(): seed}
		plan, err := PlanMotion(ctx, &PlanRequest{
			Logger:             logger,
			Goal:               destination,
			Frame:              f,
			StartConfiguration: seedMap,
			FrameSystem:        fs,
			WorldState:         worldState,
		})
		if err != nil {
			return nil, err
		}
		return plan.GetFrameSteps(f.Name())
	}

	plan, err := PlanMapMotion(ctx, logger, dst, model, make([]frame.Input, 3), worldState)
	test.That(t, err, test.ShouldBeNil)
	test.That(t, len(plan), test.ShouldBeGreaterThan, 2)
}

func TestSliceUniq(t *testing.T) {
	fs := makeTestFS(t)
	slice := []frame.Frame{}
	slice = append(slice, fs.Frame("urCamera"))
	slice = append(slice, fs.Frame("gantryOffset"))
	slice = append(slice, fs.Frame("xArmVgripper"))
	slice = append(slice, fs.Frame("urCamera"))
	uniqd := uniqInPlaceSlice(slice)
	test.That(t, len(uniqd), test.ShouldEqual, 3)
}

func TestSolverFrameGeometries(t *testing.T) {
	t.Parallel()
	fs := makeTestFS(t)
	sf, err := newSolverFrame(fs, "xArmVgripper", frame.World, frame.StartPositions(fs))
	test.That(t, err, test.ShouldBeNil)

	sfPlanner, err := newPlanManager(sf, fs, logger.Sugar(), 1)
	test.That(t, err, test.ShouldBeNil)
	position, err := sfPlanner.PlanSingleWaypoint(
		context.Background(),
		sf.sliceToMap(make([]frame.Input, len(sf.DoF()))),
		spatialmath.NewPoseFromPoint(r3.Vector{300, 300, 100}),
		nil,
		nil,
		map[string]interface{}{"smooth_iter": 5},
	)
	test.That(t, err, test.ShouldBeNil)
	gf, _ := sf.Geometries(position[len(position)-1])
	test.That(t, gf, test.ShouldNotBeNil)

	geoms := gf.Geometries()
	for _, geom := range geoms {
		if geom.Label() == "xArmVgripper" {
			gripperCenter := geom.Pose().Point()
			test.That(t, spatialmath.R3VectorAlmostEqual(gripperCenter, r3.Vector{300, 300, 0}, 1e-2), test.ShouldBeTrue)
		}
	}
}

func TestArmConstraintSpecificationSolve(t *testing.T) {
	fs := frame.NewEmptyFrameSystem("")
	x, err := frame.ParseModelJSONFile(utils.ResolveFile("components/arm/xarm/xarm6_kinematics.json"), "")
	test.That(t, err, test.ShouldBeNil)
	test.That(t, fs.AddFrame(x, fs.World()), test.ShouldBeNil)
	bc, err := spatialmath.NewBox(spatialmath.NewPoseFromPoint(r3.Vector{Z: 100}), r3.Vector{200, 200, 200}, "")
	test.That(t, err, test.ShouldBeNil)
	xArmVgripper, err := frame.NewStaticFrameWithGeometry("xArmVgripper", spatialmath.NewPoseFromPoint(r3.Vector{Z: 200}), bc)
	test.That(t, err, test.ShouldBeNil)
	test.That(t, fs.AddFrame(xArmVgripper, x), test.ShouldBeNil)

	checkReachable := func(worldState *frame.WorldState, constraints *motionpb.Constraints) error {
		goal := spatialmath.NewPose(r3.Vector{X: 600, Y: 100, Z: 300}, &spatialmath.OrientationVectorDegrees{OX: 1})
		_, err := PlanMotion(context.Background(), &PlanRequest{
			Logger:             logger.Sugar(),
			Goal:               frame.NewPoseInFrame(frame.World, goal),
			Frame:              fs.Frame("xArmVgripper"),
			FrameSystem:        fs,
			StartConfiguration: frame.StartPositions(fs),
			WorldState:         worldState,
			ConstraintSpecs:    constraints,
		})
		return err
	}

	// Verify that the goal position is reachable with no obstacles
	test.That(t, checkReachable(frame.NewEmptyWorldState(), &motionpb.Constraints{}), test.ShouldBeNil)

	// Add an obstacle to the WorldState
	box, err := spatialmath.NewBox(spatialmath.NewPoseFromPoint(r3.Vector{350, 0, 0}), r3.Vector{10, 8000, 8000}, "theWall")
	test.That(t, err, test.ShouldBeNil)
	worldState1, err := frame.NewWorldState(
		[]*frame.GeometriesInFrame{frame.NewGeometriesInFrame(frame.World, []spatialmath.Geometry{box})},
		nil,
	)
	test.That(t, err, test.ShouldBeNil)

	testCases := []struct {
		name       string
		worldState *frame.WorldState
	}{
		{"obstacle specified through WorldState obstacles", worldState1},
	}

	for _, tc := range testCases {
		t.Run(tc.name, func(t *testing.T) {
			// Not reachable without a collision specification
			constraints := &motionpb.Constraints{}
			err = checkReachable(tc.worldState, constraints)
			test.That(t, err, test.ShouldNotBeNil)

			// Reachable if xarm6 and gripper ignore collisions with The Wall
			constraints = &motionpb.Constraints{
				CollisionSpecification: []*motionpb.CollisionSpecification{
					{
						Allows: []*motionpb.CollisionSpecification_AllowedFrameCollisions{
							{Frame1: "xArm6", Frame2: "theWall"}, {Frame1: "xArmVgripper", Frame2: "theWall"},
						},
					},
				},
			}
			err = checkReachable(tc.worldState, constraints)
			test.That(t, err, test.ShouldBeNil)

			// Reachable if the specific bits of the xarm that collide are specified instead
			constraints = &motionpb.Constraints{
				CollisionSpecification: []*motionpb.CollisionSpecification{
					{
						Allows: []*motionpb.CollisionSpecification_AllowedFrameCollisions{
							{Frame1: "xArmVgripper", Frame2: "theWall"},
							{Frame1: "xArm6:wrist_link", Frame2: "theWall"},
							{Frame1: "xArm6:lower_forearm", Frame2: "theWall"},
						},
					},
				},
			}
			err = checkReachable(tc.worldState, constraints)
			test.That(t, err, test.ShouldBeNil)
		})
	}
}

func TestMovementWithGripper(t *testing.T) {
	// TODO(rb): move these tests to a separate repo eventually, as they take up too much time for general CI pipeline
	t.Skip()

	// setup solverFrame and planning query
	fs := makeTestFS(t)
	fs.RemoveFrame(fs.Frame("urOffset"))
	sf, err := newSolverFrame(fs, "xArmVgripper", frame.World, frame.StartPositions(fs))
	test.That(t, err, test.ShouldBeNil)
	goal := spatialmath.NewPose(r3.Vector{500, 0, -300}, &spatialmath.OrientationVector{OZ: -1})
	zeroPosition := sf.sliceToMap(make([]frame.Input, len(sf.DoF())))

	// linearly plan with the gripper
	motionConfig := make(map[string]interface{})
	motionConfig["motion_profile"] = LinearMotionProfile
	sfPlanner, err := newPlanManager(sf, fs, logger.Sugar(), 1)
	test.That(t, err, test.ShouldBeNil)
	solution, err := sfPlanner.PlanSingleWaypoint(context.Background(), zeroPosition, goal, nil, nil, motionConfig)
	test.That(t, err, test.ShouldBeNil)
	test.That(t, solution, test.ShouldNotBeNil)

	// plan around the obstacle with the gripper
	obstacle, err := spatialmath.NewBox(spatialmath.NewPoseFromPoint(r3.Vector{300, 0, -400}), r3.Vector{50, 500, 500}, "")
	test.That(t, err, test.ShouldBeNil)
	worldState, err := frame.NewWorldState(
		[]*frame.GeometriesInFrame{frame.NewGeometriesInFrame(frame.World, []spatialmath.Geometry{obstacle})},
		nil,
	)
	test.That(t, err, test.ShouldBeNil)
	sfPlanner, err = newPlanManager(sf, fs, logger.Sugar(), 1)
	test.That(t, err, test.ShouldBeNil)
	solution, err = sfPlanner.PlanSingleWaypoint(context.Background(), zeroPosition, goal, worldState, nil, nil)
	test.That(t, err, test.ShouldBeNil)
	test.That(t, solution, test.ShouldNotBeNil)

	// plan with end of arm with gripper attached - this will fail
	sf, err = newSolverFrame(fs, "xArm6", frame.World, frame.StartPositions(fs))
	test.That(t, err, test.ShouldBeNil)
	goal = spatialmath.NewPose(r3.Vector{500, 0, -100}, &spatialmath.OrientationVector{OZ: -1})
	zeroPosition = sf.sliceToMap(make([]frame.Input, len(sf.DoF())))
	sfPlanner, err = newPlanManager(sf, fs, logger.Sugar(), 1)
	test.That(t, err, test.ShouldBeNil)
	_, err = sfPlanner.PlanSingleWaypoint(context.Background(), zeroPosition, goal, worldState, nil, motionConfig)
	test.That(t, err, test.ShouldNotBeNil)

	// remove linear constraint and try again
	sfPlanner, err = newPlanManager(sf, fs, logger.Sugar(), 1)
	test.That(t, err, test.ShouldBeNil)
	solution, err = sfPlanner.PlanSingleWaypoint(context.Background(), zeroPosition, goal, worldState, nil, nil)
	test.That(t, err, test.ShouldBeNil)
	test.That(t, solution, test.ShouldNotBeNil)

	// remove gripper and try with linear constraint
	fs.RemoveFrame(fs.Frame("xArmVgripper"))
	sf, err = newSolverFrame(fs, "xArm6", frame.World, frame.StartPositions(fs))
	test.That(t, err, test.ShouldBeNil)
	zeroPosition = sf.sliceToMap(make([]frame.Input, len(sf.DoF())))
	sfPlanner, err = newPlanManager(sf, fs, logger.Sugar(), 1)
	test.That(t, err, test.ShouldBeNil)
	solution, err = sfPlanner.PlanSingleWaypoint(context.Background(), zeroPosition, goal, worldState, nil, motionConfig)
	test.That(t, err, test.ShouldBeNil)
	test.That(t, solution, test.ShouldNotBeNil)
}

<<<<<<< HEAD
func TestReplan(t *testing.T) {
	ctx := context.Background()
	logger := golog.NewTestLogger(t)

	sphere, err := spatialmath.NewSphere(spatialmath.NewZeroPose(), 10, "base")
	test.That(t, err, test.ShouldBeNil)

	kinematicFrame, err := tpspace.NewPTGFrameFromKinematicOptions(
		"itsabase",
		logger,
		200, 60, 0, 1000,
		2,
		[]spatialmath.Geometry{sphere},
		false,
	)
	test.That(t, err, test.ShouldBeNil)

	goal := spatialmath.NewPoseFromPoint(r3.Vector{1000, 8000, 0})

	baseFS := frame.NewEmptyFrameSystem("baseFS")
	err = baseFS.AddFrame(kinematicFrame, baseFS.World())
	test.That(t, err, test.ShouldBeNil)

	planRequest := &PlanRequest{
		Logger:             logger,
		Goal:               frame.NewPoseInFrame(frame.World, goal),
		Frame:              kinematicFrame,
		FrameSystem:        baseFS,
		StartConfiguration: frame.StartPositions(baseFS),
		WorldState:         nil,
		Options:            nil,
	}

	firstplan, err := PlanMotion(ctx, planRequest)
	test.That(t, err, test.ShouldBeNil)

	// Let's pretend we've moved towards the goal, so the goal is now closer
	goal = spatialmath.NewPoseFromPoint(r3.Vector{1000, 5000, 0})
	planRequest.Goal = frame.NewPoseInFrame(frame.World, goal)

	// This should easily pass
	newPlan1, err := Replan(ctx, planRequest, firstplan, 1.0)
	test.That(t, err, test.ShouldBeNil)
	test.That(t, newPlan1, test.ShouldNotBeNil)

	// But if we drop the replan factor to a very low number, it should now fail
	newPlan2, err := Replan(ctx, planRequest, firstplan, 0.1)
	test.That(t, newPlan2, test.ShouldBeNil)
	test.That(t, err, test.ShouldNotBeNil) // Replan factor too low!
=======
func TestValidatePlanRequest(t *testing.T) {
	t.Parallel()
	type testCase struct {
		name        string
		request     PlanRequest
		expectedErr error
	}

	logger := golog.NewTestLogger(t)
	fs := frame.NewEmptyFrameSystem("test")
	frame1 := frame.NewZeroStaticFrame("frame1")
	frame2, err := frame.NewTranslationalFrame("frame2", r3.Vector{1, 0, 0}, frame.Limit{1, 1})
	test.That(t, err, test.ShouldBeNil)
	err = fs.AddFrame(frame1, fs.World())
	test.That(t, err, test.ShouldBeNil)
	err = fs.AddFrame(frame2, fs.World())
	test.That(t, err, test.ShouldBeNil)

	validGoal := frame.NewPoseInFrame("frame1", spatialmath.NewZeroPose())
	badGoal := frame.NewPoseInFrame("non-existent", spatialmath.NewZeroPose())

	testCases := []testCase{
		{
			name:        "empty request - fail",
			request:     PlanRequest{},
			expectedErr: errors.New("PlanRequest cannot have nil logger"),
		},
		{
			name: "nil frame - fail",
			request: PlanRequest{
				Logger: logger,
			},
			expectedErr: errors.New("PlanRequest cannot have nil frame"),
		},
		{
			name: "nil framesystem - fail",
			request: PlanRequest{
				Logger: logger,
				Frame:  frame1,
			},
			expectedErr: errors.New("PlanRequest cannot have nil framesystem"),
		},
		{
			name: "framesystem does not contain frame - fail",
			request: PlanRequest{
				Logger:      logger,
				Frame:       frame1,
				FrameSystem: frame.NewEmptyFrameSystem("test"),
			},
			expectedErr: errors.Errorf("frame with name %q not in frame system", frame1.Name()),
		},
		{
			name: "nil goal - fail",
			request: PlanRequest{
				Logger:      logger,
				Frame:       frame1,
				FrameSystem: fs,
			},
			expectedErr: errors.New("PlanRequest cannot have nil goal"),
		},
		{
			name: "goal's parent not in frame system - fail",
			request: PlanRequest{
				Logger:      logger,
				Frame:       frame1,
				FrameSystem: fs,
				Goal:        badGoal,
			},
			expectedErr: errors.New("part with name  references non-existent parent non-existent"),
		},
		{
			name: "incorrect length StartConfiguration - fail",
			request: PlanRequest{
				Logger:      logger,
				Frame:       frame1,
				FrameSystem: fs,
				Goal:        validGoal,
				StartConfiguration: map[string][]frame.Input{
					"frame1": frame.FloatsToInputs([]float64{0}),
				},
			},
			expectedErr: errors.New("number of inputs does not match frame DoF, expected 0 but got 1"),
		},
		{
			name: "incorrect length StartConfiguration - fail",
			request: PlanRequest{
				Logger:      logger,
				Frame:       frame2,
				FrameSystem: fs,
				Goal:        validGoal,
			},
			expectedErr: errors.New("frame2 does not have a start configuration"),
		},
		{
			name: "incorrect length StartConfiguration - fail",
			request: PlanRequest{
				Logger:      logger,
				Frame:       frame2,
				FrameSystem: fs,
				Goal:        validGoal,
				StartConfiguration: map[string][]frame.Input{
					"frame2": frame.FloatsToInputs([]float64{0, 0, 0, 0, 0}),
				},
			},
			expectedErr: errors.New("number of inputs does not match frame DoF, expected 1 but got 5"),
		},
		{
			name: "well formed PlanRequest",
			request: PlanRequest{
				Logger:      logger,
				Frame:       frame1,
				FrameSystem: fs,
				Goal:        validGoal,
				StartConfiguration: map[string][]frame.Input{
					"frame1": {},
				},
			},
			expectedErr: nil,
		},
	}

	testFn := func(t *testing.T, tc testCase) {
		err := tc.request.validatePlanRequest()
		if tc.expectedErr != nil {
			test.That(t, err.Error(), test.ShouldEqual, tc.expectedErr.Error())
		} else {
			test.That(t, err, test.ShouldBeNil)
		}
	}

	for _, tc := range testCases {
		c := tc // needed to workaround loop variable not being captured by func literals
		t.Run(c.name, func(t *testing.T) {
			t.Parallel()
			testFn(t, c)
		})
	}

	// ensure nil PlanRequests are caught
	_, err = PlanMotion(context.Background(), nil)
	test.That(t, err.Error(), test.ShouldEqual, "PlanRequest cannot be nil")
>>>>>>> fbfbf41d
}<|MERGE_RESOLUTION|>--- conflicted
+++ resolved
@@ -768,7 +768,6 @@
 	test.That(t, solution, test.ShouldNotBeNil)
 }
 
-<<<<<<< HEAD
 func TestReplan(t *testing.T) {
 	ctx := context.Background()
 	logger := golog.NewTestLogger(t)
@@ -818,7 +817,8 @@
 	newPlan2, err := Replan(ctx, planRequest, firstplan, 0.1)
 	test.That(t, newPlan2, test.ShouldBeNil)
 	test.That(t, err, test.ShouldNotBeNil) // Replan factor too low!
-=======
+}
+
 func TestValidatePlanRequest(t *testing.T) {
 	t.Parallel()
 	type testCase struct {
@@ -960,5 +960,4 @@
 	// ensure nil PlanRequests are caught
 	_, err = PlanMotion(context.Background(), nil)
 	test.That(t, err.Error(), test.ShouldEqual, "PlanRequest cannot be nil")
->>>>>>> fbfbf41d
 }