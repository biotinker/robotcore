--- conflicted
+++ resolved
@@ -614,13 +614,8 @@
 
 // make2DTPSpaceDistanceOptions will create a plannerOptions object with a custom DistanceFunc constructed such that
 // distances can be computed in TP space using the given PTG.
-<<<<<<< HEAD
 func (mp *tpSpaceRRTMotionPlanner) make2DTPSpaceDistanceOptions(ptg tpspace.PTG, invert bool) *plannerOptions {
-	opts := newBasicPlannerOptions()
-=======
-func (mp *tpSpaceRRTMotionPlanner) make2DTPSpaceDistanceOptions(ptg tpspace.PTG, min float64) *plannerOptions {
 	opts := newBasicPlannerOptions(mp.frame)
->>>>>>> 2e0ce15f
 
 	segMetric := func(seg *Segment) float64 {
 		// When running NearestNeighbor:
