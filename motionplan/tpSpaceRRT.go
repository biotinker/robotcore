//go:build !windows && !no_cgo

package motionplan

import (
	"context"
	"errors"
	"fmt"
	"math"
	"math/rand"
	"sync"

	"github.com/golang/geo/r3"
	"go.uber.org/multierr"
	"go.viam.com/utils"

	"go.viam.com/rdk/logging"
	"go.viam.com/rdk/motionplan/ik"
	"go.viam.com/rdk/motionplan/tpspace"
	"go.viam.com/rdk/referenceframe"
	"go.viam.com/rdk/spatialmath"
)

const (
	defaultAutoBB = 0.8 // Automatic bounding box on driveable area as a multiple of start-goal distance
	// Note: while fully holonomic planners can use the limits of the frame as implicit boundaries, with non-holonomic motion
	// this is not the case, and the total workspace available to the planned frame is not directly related to the motion available
	// from a single set of inputs.

	// How much the bounding box of random points to sample increases in size with each algorithm iteration.
	autoBBscale = 0.1

	// Add a subnode every this many mm along a valid trajectory. Large values run faster, small gives better paths
	// Meaningless if the above is false.
	defaultAddNodeEvery = 400.

	// Don't add new RRT tree nodes if there is an existing node within this distance.
	// Note that since the orientation adjustment is very large, this must be as well.
	defaultIdenticalNodeDistance = 2000.

	// When extending the RRT tree towards some point, do not extend more than this many times in a single RRT invocation.
	defaultMaxReseeds = 20

	// Make an attempt to solve the tree every this many iterations
	// For a unidirectional solve, this means attempting to reach the goal rather than a random point
	// For a bidirectional solve, this means trying to connect the two trees directly.
	defaultAttemptSolveEvery = 15

	// When attempting a solve per the above, make no more than this many tries. Preserves performance with large trees.
	defaultMaxConnectAttempts = 20

	defaultBidirectional = true

	// default motion planning collision resolution is every 2mm.
	// For bases we increase this to 60mm, a bit more than 2 inches.
	defaultPTGCollisionResolution = 60

	// When checking a PTG for validity and finding a collision, using the last good configuration will result in a highly restricted
	// node that is directly facing a wall. To prevent this, we walk back along the trajectory by this percentage of the traj length
	// so that the node we add has more freedom of movement to extend in the future.
	defaultCollisionWalkbackPct = 0.8

	// When evaluating the partial node to add to a tree after defaultCollisionWalkbackPct is applied, ensure the trajectory is still at
	// least this long.
	defaultMinTrajectoryLength = 450

	// When smoothing, each piece of the path up to the first index will be broken into this many sub-nodes to form the new start tree.
	// A larger number gives more nucleation points for solving, but makes solving run slower.
	defaultSmoothChunkCount = 6

	// Print very fine-grained debug info. Useful for observing the inner RRT tree structure directly.
	pathdebug = false
)

// Using the standard SquaredNormMetric, we run into issues where far apart distances will underflow gradient calculations.
// This metric, used only for gradient descent, computes the gradient using centimeters rather than millimeters allowing for smaller
// values that do not underflow.
var defaultGoalMetricConstructor = ik.NewPosWeightSquaredNormMetric

// This should only be used when bidirectional mode is `false`.
var defaultPosOnlyGoalMetricConstructor = ik.NewPositionOnlyMetric

// Used to flip goal nodes so they can solve forwards.
var flipPose = spatialmath.NewPoseFromOrientation(&spatialmath.OrientationVectorDegrees{OZ: 1, Theta: 180})

type tpspaceOptions struct {
	// TODO: base this on frame limits?
	autoBB float64 // Automatic bounding box on driveable area as a multiple of start-goal distance

	// Add a subnode every this many mm along a valid trajectory. Large values run faster, small gives better paths
	// Meaningless if the above is false.
	addNodeEvery float64

	// Don't add new RRT tree nodes if there is an existing node within this distance.
	identicalNodeDistance float64

	// Make an attempt to solve the tree every this many iterations
	// For a unidirectional solve, this means attempting to reach the goal rather than a random point
	// For a bidirectional solve, this means trying to connect the two trees directly
	attemptSolveEvery int

	// Whether to attempt to solve with both trees simultaneously or just one
	bidirectional bool

	goalMetricConstructor func(spatialmath.Pose) ik.StateMetric

	// Cached functions for calculating TP-space distances for each PTG
	distOptions map[tpspace.PTG]*plannerOptions
}

// candidate is putative node which could be added to an RRT tree. It includes a distance score, the new node and its future parent.
type candidate struct {
	dist     float64
	treeNode node
	newNodes []node
	err      error
}

type nodeAndError struct {
	node
	error
}

// tpSpaceRRTMotionPlanner.
type tpSpaceRRTMotionPlanner struct {
	*planner
	algOpts *tpspaceOptions
	tpFrame tpspace.PTGProvider

	// This tracks the nodes added to the goal tree in an ordered fashion. Nodes will always be added to this slice in the
	// same order, yielding deterministic results when the goal tree is iterated over.
	goalNodes []node
}

// newTPSpaceMotionPlanner creates a newTPSpaceMotionPlanner object with a user specified random seed.
func newTPSpaceMotionPlanner(
	frame referenceframe.Frame,
	seed *rand.Rand,
	logger logging.Logger,
	opt *plannerOptions,
) (motionPlanner, error) {
	if opt == nil {
		return nil, errNoPlannerOptions
	}

	mp, err := newPlanner(frame, seed, logger, opt)
	if err != nil {
		return nil, err
	}

	tpFrame, ok := mp.frame.(tpspace.PTGProvider)
	if !ok {
		return nil, fmt.Errorf("frame %v must be a PTGProvider", mp.frame)
	}

	tpPlanner := &tpSpaceRRTMotionPlanner{
		planner: mp,
		tpFrame: tpFrame,
	}
	tpPlanner.setupTPSpaceOptions()
	if opt.profile == PositionOnlyMotionProfile && opt.PositionSeeds <= 0 {
		tpPlanner.algOpts.bidirectional = false
		tpPlanner.algOpts.goalMetricConstructor = defaultPosOnlyGoalMetricConstructor
	}

	return tpPlanner, nil
}

// TODO: seed is not immediately useful for TP-space.
func (mp *tpSpaceRRTMotionPlanner) plan(ctx context.Context,
	goal spatialmath.Pose,
	seed []referenceframe.Input,
) ([]node, error) {
	mp.planOpts.SetGoal(goal)
	solutionChan := make(chan *rrtPlanReturn, 1)

	seedPos := spatialmath.NewZeroPose()

	startNode := &basicNode{q: make([]referenceframe.Input, len(mp.frame.DoF())), cost: 0, pose: seedPos, corner: false}
	goalNode := &basicNode{
		q:      make([]referenceframe.Input, len(mp.frame.DoF())),
		cost:   0,
		pose:   spatialmath.Compose(goal, flipPose),
		corner: false,
	}

	var planRunners sync.WaitGroup

	planRunners.Add(1)
	utils.PanicCapturingGo(func() {
		defer planRunners.Done()
		mp.rrtBackgroundRunner(ctx, seed, &rrtParallelPlannerShared{
			&rrtMaps{
				startMap: map[node]node{startNode: nil},
				goalMap:  map[node]node{goalNode: nil},
			},
			nil,
			solutionChan,
		})
	})
	select {
	case <-ctx.Done():
		planRunners.Wait()
		return nil, ctx.Err()
	case plan := <-solutionChan:
		if plan != nil {
			return plan.steps, plan.err()
		}
		return nil, errors.New("nil tp-space plan returned, unable to complete plan")
	}
}

// planRunner will execute the plan. Plan() will call planRunner in a separate thread and wait for results.
// Separating this allows other things to call planRunner in parallel allowing the thread-agnostic Plan to be accessible.
func (mp *tpSpaceRRTMotionPlanner) rrtBackgroundRunner(
	ctx context.Context,
	_ []referenceframe.Input, // TODO: this may be needed for smoothing
	rrt *rrtParallelPlannerShared,
) {
	defer close(rrt.solutionChan)
	// get start and goal poses
	var startPose spatialmath.Pose
	var goalPose spatialmath.Pose
	var goalNode node

	goalScore := math.Inf(1)
	for k, v := range rrt.maps.startMap {
		if v == nil {
			if k.Pose() != nil {
				startPose = k.Pose()
			} else {
				rrt.solutionChan <- &rrtPlanReturn{planerr: fmt.Errorf("node %v must provide a Pose", k)}
				return
			}
			break
		}
	}
	for k, v := range rrt.maps.goalMap {
		if v == nil {
			// There may be more than one node in the tree which satisfies the goal, i.e. its parent is nil.
			// However for the purposes of this we can just take the first one we see.
			if k.Pose() != nil {
				dist := mp.planOpts.DistanceFunc(&ik.Segment{StartPosition: startPose, EndPosition: k.Pose()})
				if dist < goalScore {
					// Update to use the closest goal to the start.
					// This is necessary in order to solve deterministically.
					goalPose = k.Pose()
					goalScore = dist
					goalNode = k
				}
			} else {
				rrt.solutionChan <- &rrtPlanReturn{planerr: fmt.Errorf("node %v must provide a Pose", k)}
				return
			}
		}
	}
	mp.goalNodes = append(mp.goalNodes, goalNode)
	mp.logger.CDebugf(ctx, "Starting TPspace solving with startMap len %d and goalMap len %d", len(rrt.maps.startMap), len(rrt.maps.goalMap))

	publishFinishedPath := func(path []node) {
		// If we've reached the goal, extract the path from the RRT trees and return
		correctedPath, err := rectifyTPspacePath(path, mp.frame, spatialmath.NewZeroPose())
		if err != nil {
			rrt.solutionChan <- &rrtPlanReturn{planerr: err, maps: rrt.maps}
			return
		}
		rrt.solutionChan <- &rrtPlanReturn{steps: correctedPath, maps: rrt.maps}

		// Print debug info if requested
		if pathdebug {
			allPtgs := mp.tpFrame.PTGSolvers()
			lastPose := spatialmath.NewZeroPose()
			for _, mynode := range correctedPath {
				trajPts, err := allPtgs[int(mynode.Q()[0].Value)].Trajectory(mynode.Q()[1].Value, mynode.Q()[2].Value)
				if err != nil {
					// Unimportant; this is just for debug visualization
					break
				}
				for i, pt := range trajPts {
					intPose := spatialmath.Compose(lastPose, pt.Pose)
					if i == 0 {
						mp.logger.Debugf("$WP,%f,%f", intPose.Point().X, intPose.Point().Y)
					}
					mp.logger.Debugf("$FINALPATH,%f,%f", intPose.Point().X, intPose.Point().Y)
					if i == len(trajPts)-1 {
						lastPose = intPose
						break
					}
				}
			}
		}
	}

	m1chan := make(chan *nodeAndError, 1)
	m2chan := make(chan *nodeAndError, 1)
	defer close(m1chan)
	defer close(m2chan)

	// The midpoint should not be the 50% interpolation of start/goal poses, but should be the 50% interpolated point with the orientation
	// pointing at the goal from the start
	midPt := startPose.Point().Add(goalPose.Point()).Mul(0.5)
	midOrient := &spatialmath.OrientationVector{OZ: 1, Theta: math.Atan2(-midPt.X, midPt.Y)}

	midptNode := &basicNode{pose: spatialmath.NewPose(midPt, midOrient), cost: midPt.Sub(startPose.Point()).Norm()}
	var randPosNode node = midptNode

	for iter := 0; iter < mp.planOpts.PlanIter; iter++ {
		mp.logger.CDebugf(ctx, "TP Space RRT iteration %d", iter)
		if ctx.Err() != nil {
			mp.logger.CDebugf(ctx, "TP Space RRT timed out after %d iterations", iter)
			rrt.solutionChan <- &rrtPlanReturn{planerr: fmt.Errorf("TP Space RRT timeout %w", ctx.Err()), maps: rrt.maps}
			return
		}

		seedReached := &nodeAndError{}
		goalReached := &nodeAndError{}
		rseed := mp.randseed.Int31()
		utils.PanicCapturingGo(func() {
			m1chan <- mp.attemptExtension(ctx, randPosNode, rrt.maps.startMap, false, rseed)
		})
		if mp.algOpts.bidirectional {
			rseed2 := mp.randseed.Int31()
			utils.PanicCapturingGo(func() {
				m2chan <- mp.attemptExtension(ctx, flipNode(randPosNode), rrt.maps.goalMap, true, rseed2)
			})
			goalReached = <-m2chan
		}
		seedReached = <-m1chan

		err := multierr.Combine(seedReached.error, goalReached.error)
		if err != nil {
			rrt.solutionChan <- &rrtPlanReturn{planerr: err, maps: rrt.maps}
			return
		}

		var reachedDelta float64
		if seedReached.node != nil && goalReached.node != nil {
			reachedDelta = mp.planOpts.DistanceFunc(&ik.Segment{
				StartPosition: seedReached.node.Pose(),
				EndPosition:   spatialmath.Compose(goalReached.node.Pose(), flipPose),
			})
			if reachedDelta > mp.planOpts.GoalThreshold {
				// If both maps extended, but did not reach the same point, then attempt to extend them towards each other
				seedReached = mp.attemptExtension(ctx, flipNode(goalReached.node), rrt.maps.startMap, false, mp.randseed.Int31())
				if seedReached.error != nil {
					rrt.solutionChan <- &rrtPlanReturn{planerr: seedReached.error, maps: rrt.maps}
					return
				}
				if seedReached.node != nil {
					reachedDelta = mp.planOpts.DistanceFunc(&ik.Segment{
						StartPosition: seedReached.node.Pose(),
						EndPosition:   spatialmath.Compose(goalReached.node.Pose(), flipPose),
					})
					if reachedDelta > mp.planOpts.GoalThreshold {
						goalReached = mp.attemptExtension(ctx, flipNode(seedReached.node), rrt.maps.goalMap, true, mp.randseed.Int31())
						if goalReached.error != nil {
							rrt.solutionChan <- &rrtPlanReturn{planerr: goalReached.error, maps: rrt.maps}
							return
						}
					}
					if goalReached.node != nil {
						reachedDelta = mp.planOpts.DistanceFunc(&ik.Segment{
							StartPosition: seedReached.node.Pose(),
							EndPosition:   spatialmath.Compose(goalReached.node.Pose(), flipPose),
						})
					}
				}
			}
			if reachedDelta <= mp.planOpts.GoalThreshold {
				// If we've reached the goal, extract the path from the RRT trees and return
				path := extractTPspacePath(rrt.maps.startMap, rrt.maps.goalMap, &nodePair{a: seedReached.node, b: goalReached.node})
				publishFinishedPath(path)
				return
			}
		}
		if iter%mp.algOpts.attemptSolveEvery == mp.algOpts.attemptSolveEvery-1 {
			// Attempt a solve; we iterate through our goal tree and attempt to find any connection to the seed tree
			paths := [][]node{}

			// Exhaustively searching the tree gets expensive quickly, so we cap the number of connect attempts we make each time we call
			// this.
			attempts := 0                                                                     // Track the number of connection attempts we have made
			pctCheck := 100 * float64(defaultMaxConnectAttempts) / float64(len(mp.goalNodes)) // Target checking this proportion of nodes.

			for _, goalMapNode := range mp.goalNodes {
				if ctx.Err() != nil {
					rrt.solutionChan <- &rrtPlanReturn{planerr: fmt.Errorf("TP Space RRT timeout %w", ctx.Err()), maps: rrt.maps}
					return
				}

				// Exhaustively iterating the goal map gets *very* expensive, so we only iterate a given number of times
				if attempts > defaultMaxConnectAttempts {
					break
				}
				if pctCheck < 100. { // If we're not checking every node, see if this node is one of the ones we want to check.
					doCheck := 100 * mp.randseed.Float64()
					if doCheck < pctCheck {
						continue
					}
				}
				attempts++

				seedReached := mp.attemptExtension(ctx, flipNode(goalMapNode), rrt.maps.startMap, false, mp.randseed.Int31())
				if seedReached.error != nil {
					rrt.solutionChan <- &rrtPlanReturn{planerr: seedReached.error, maps: rrt.maps}
					return
				}
				if seedReached.node == nil {
					continue
				}
				if mp.algOpts.bidirectional {
					reachedDelta = mp.planOpts.DistanceFunc(&ik.Segment{
						StartPosition: seedReached.node.Pose(),
						EndPosition:   spatialmath.Compose(goalMapNode.Pose(), flipPose),
					},
					)
				} else {
					reachedDelta = mp.planOpts.goalMetric(&ik.State{Position: seedReached.node.Pose()})
				}
				if reachedDelta <= mp.planOpts.GoalThreshold {
					// If we've reached the goal, extract the path from the RRT trees and return
					path := extractTPspacePath(rrt.maps.startMap, rrt.maps.goalMap, &nodePair{a: seedReached.node, b: goalMapNode})
					paths = append(paths, path)
				}
			}
			mp.goalNodes = []node{goalNode}
			if len(paths) > 0 {
				var bestPath []node
				bestCost := math.Inf(1)
				for _, goodPath := range paths {
					currCost := sumCosts(goodPath)
					if currCost < bestCost {
						bestCost = currCost
						bestPath = goodPath
					}
				}
				publishFinishedPath(bestPath)
				return
			}
		}

		// Get random cartesian configuration
		randPosNode, err = mp.sample(midptNode, iter)
		if err != nil {
			rrt.solutionChan <- &rrtPlanReturn{planerr: err, maps: rrt.maps}
			return
		}
	}
	rrt.solutionChan <- &rrtPlanReturn{maps: rrt.maps, planerr: errors.New("tpspace RRT unable to create valid path")}
}

// getExtensionCandidate will return either nil, or the best node on a valid PTG to reach the desired random node and its RRT tree parent.
func (mp *tpSpaceRRTMotionPlanner) getExtensionCandidate(
	ctx context.Context,
	randPosNode node,
	ptgNum int,
	curPtg tpspace.PTGSolver,
	rrt rrtMap,
	nearest node,
	rseed int,
) (*candidate, error) {
	nm := &neighborManager{nCPU: mp.planOpts.NumThreads / len(mp.tpFrame.PTGSolvers())}
	nm.parallelNeighbors = 10

	var successNode node
	// Get the distance function that will find the nearest RRT map node in TP-space of *this* PTG
	ptgDistOpt := mp.algOpts.distOptions[curPtg]

	if nearest == nil {
		// Get nearest neighbor to rand config in tree using this PTG
		// TODO: running nearestNeighbor actually involves a ptg.Solve() call, duplicating work.
		nearest = nm.nearestNeighbor(ctx, ptgDistOpt, randPosNode, rrt)
		if nearest == nil {
			return nil, errNoNeighbors
		}
	}
	// TODO: We could potentially improve solving by first getting the rough distance to the randPosNode to any point in the rrt tree,
	// then dynamically expanding or contracting the limits of IK to be some fraction of that distance.

	// Get cartesian distance from NN to rand
	var targetFunc ik.StateMetric
	relPose := spatialmath.PoseBetween(nearest.Pose(), randPosNode.Pose())
	targetFunc = mp.algOpts.goalMetricConstructor(relPose)
	solutionChan := make(chan *ik.Solution, 1)
	err := curPtg.Solve(context.Background(), solutionChan, nil, targetFunc, rseed)

	var bestNode *ik.Solution
	select {
	case bestNode = <-solutionChan:
	default:
	}
	if err != nil || bestNode == nil {
		return nil, err
	}
	arcStartPose := nearest.Pose()
	successNodes := []node{}
	arcPose := spatialmath.NewZeroPose() // This will be the relative pose that is the delta from one end of the combined traj to the other.
	// We may produce more than one consecutive arc. Reduce the one configuration to several 2dof arcs
	for i := 0; i < len(bestNode.Configuration); i += 2 {
		subNode := newConfigurationNode(bestNode.Configuration[i : i+2])

		// Check collisions along this traj and get the longest distance viable
		trajK, err := curPtg.Trajectory(subNode.Q()[0].Value, subNode.Q()[1].Value)
		if err != nil {
			return nil, err
		}
		goodNode := mp.checkTraj(trajK, arcStartPose)
		if goodNode == nil {
			break
		}
		partialExtend := false

		for i, val := range subNode.Q() {
			if goodNode.Q()[i] != val {
				partialExtend = true
			}
		}
		arcPose = spatialmath.Compose(arcPose, goodNode.Pose())

		// add the last node in trajectory
		arcStartPose = spatialmath.Compose(arcStartPose, goodNode.Pose())
		successNode = &basicNode{
			q:      append([]referenceframe.Input{{float64(ptgNum)}}, goodNode.Q()...),
			cost:   goodNode.Cost(),
			pose:   arcStartPose,
			corner: false,
		}
		successNodes = append(successNodes, successNode)
		if partialExtend {
			break
		}
	}

	if len(successNodes) == 0 {
		return nil, errInvalidCandidate
	}

	bestDist := targetFunc(&ik.State{Position: arcPose})

	cand := &candidate{dist: bestDist, treeNode: nearest, newNodes: successNodes}
	// check if this  successNode is too close to nodes already in the tree, and if so, do not add.
	// Get nearest neighbor to new node that's already in the tree. Note that this uses cartesian distance (planOpts.DistanceFunc) rather
	// than the TP-space distance functions in algOpts.
	nearest = nm.nearestNeighbor(ctx, mp.planOpts, successNode, rrt)
	if nearest != nil {
		dist := mp.planOpts.DistanceFunc(&ik.Segment{StartPosition: successNode.Pose(), EndPosition: nearest.Pose()})
		// Ensure successNode is sufficiently far from the nearest node already existing in the tree
		// If too close, don't add a new node
		if dist < mp.algOpts.identicalNodeDistance {
			cand = nil
		}
	}
	return cand, nil
}

// Check our constraints (mainly collision) and return a valid node to add, or nil if no nodes along the traj are valid.
func (mp *tpSpaceRRTMotionPlanner) checkTraj(trajK []*tpspace.TrajNode, arcStartPose spatialmath.Pose) node {
	sinceLastCollideCheck := 0.
	lastDist := 0.
	passed := []node{}
	// Check each point along the trajectory to confirm constraints are met
	// TODO: RSDK-5007 will allow this to use a Segment and be better integrated into our existing frameworks.
	for i := 0; i < len(trajK); i++ {
		trajPt := trajK[i]

		sinceLastCollideCheck += math.Abs(trajPt.Dist - lastDist)
		trajState := &ik.State{Position: spatialmath.Compose(arcStartPose, trajPt.Pose), Frame: mp.frame}
		if sinceLastCollideCheck > mp.planOpts.Resolution || i == 0 || i == len(trajK)-1 {
			// In addition to checking every `Resolution`, we also check both endpoints.
			ok, _ := mp.planOpts.CheckStateConstraints(trajState)
			if !ok {
				okDist := trajPt.Dist * defaultCollisionWalkbackPct
				if okDist > defaultMinTrajectoryLength {
					// Check that okDist is larger than the minimum distance to move to add a partial trajectory.
					for i := len(passed) - 1; i > 0; i-- {
						if passed[i].Cost() < defaultMinTrajectoryLength {
							break
						}
						// Return the most recent node whose dist is less than okDist and larger than defaultMinTrajectoryLength
						if passed[i].Cost() < okDist {
							return passed[i]
						}
					}
				}
				return nil
			}
			sinceLastCollideCheck = 0.
		}

		okNode := &basicNode{
			q:    []referenceframe.Input{{trajPt.Alpha}, {trajPt.Dist}},
			cost: trajPt.Dist,
			pose: trajPt.Pose,
		}
		passed = append(passed, okNode)
		lastDist = trajPt.Dist
	}
	return &basicNode{
		q:    []referenceframe.Input{{trajK[(len(trajK) - 1)].Alpha}, {trajK[(len(trajK) - 1)].Dist}},
		cost: trajK[(len(trajK) - 1)].Dist,
		pose: passed[len(passed)-1].Pose(),
	}
}

// attemptExtension will attempt to extend the rrt map towards the goal node, and will return the candidate added to the map that is
// closest to that goal.
func (mp *tpSpaceRRTMotionPlanner) attemptExtension(
	ctx context.Context,
	goalNode node,
	rrt rrtMap,
	isGoalTree bool,
	rseed int32,
) *nodeAndError {
	var reseedCandidate *candidate
	var seedNode node
	maxReseeds := 1 // Will be updated as necessary
	lastIteration := false
	candChan := make(chan *candidate, len(mp.tpFrame.PTGSolvers()))
	defer close(candChan)
	var activeSolvers sync.WaitGroup
	defer activeSolvers.Wait()

	for i := 0; i <= maxReseeds; i++ {
		select {
		case <-ctx.Done():
			return &nodeAndError{nil, ctx.Err()}
		default:
		}
		candidates := []*candidate{}

		for ptgNum, curPtg := range mp.tpFrame.PTGSolvers() {
			// Find the best traj point for each traj family, and store for later comparison
			ptgNumPar, curPtgPar := ptgNum, curPtg
			activeSolvers.Add(1)
			utils.PanicCapturingGo(func() {
				defer activeSolvers.Done()
				cand, err := mp.getExtensionCandidate(ctx, goalNode, ptgNumPar, curPtgPar, rrt, seedNode, int(rseed))
				if err != nil && !errors.Is(err, errNoNeighbors) && !errors.Is(err, errInvalidCandidate) {
					candChan <- nil
					return
				}
				if cand != nil {
					if cand.err == nil {
						candChan <- cand
						return
					}
				}
				candChan <- nil
			})
		}

		for i := 0; i < len(mp.tpFrame.PTGSolvers()); i++ {
			select {
			case <-ctx.Done():
				return &nodeAndError{nil, ctx.Err()}
			case cand := <-candChan:
				if cand != nil {
					candidates = append(candidates, cand)
				}
			}
		}
		var err error
		newReseedCandidate, err := mp.extendMap(ctx, candidates, rrt, isGoalTree)
		if err != nil && !errors.Is(err, errNoCandidates) {
			return &nodeAndError{nil, err}
		}
		if newReseedCandidate == nil {
			if reseedCandidate == nil {
				// We failed to extend at all
				return &nodeAndError{nil, nil}
			}
			break
		}
		reseedCandidate = newReseedCandidate
		endNode := reseedCandidate.newNodes[len(reseedCandidate.newNodes)-1]
		dist := mp.planOpts.DistanceFunc(&ik.Segment{StartPosition: endNode.Pose(), EndPosition: goalNode.Pose()})
		if dist < mp.planOpts.GoalThreshold || lastIteration {
			// Reached the goal position, or otherwise failed to fully extend to the end of a trajectory
			return &nodeAndError{endNode, nil}
		}
		if i == 0 {
			// TP-space distance is NOT the same thing as cartesian distance, but they track sufficiently well that this is valid to do.
			maxReseeds = int(math.Min(float64(defaultMaxReseeds), math.Ceil(math.Sqrt(dist)/endNode.Q()[2].Value)+2))
		}
		// If our most recent traj was not a full-length extension, try to extend one more time and then return our best node.
		// This helps prevent the planner from doing a 15-point turn to adjust orientation, which is very difficult to accurately execute.
		if math.Sqrt(dist) < endNode.Q()[2].Value/2 {
			lastIteration = true
		}

		seedNode = endNode
	}
	return &nodeAndError{reseedCandidate.newNodes[len(reseedCandidate.newNodes)-1], nil}
}

// extendMap grows the rrt map to the best candidate node, returning the added candidate.
func (mp *tpSpaceRRTMotionPlanner) extendMap(
	ctx context.Context,
	candidates []*candidate,
	rrt rrtMap,
	isGoalTree bool,
) (*candidate, error) {
	if len(candidates) == 0 {
		return nil, errNoCandidates
	}
	var addedNode *basicNode
	// If we found any valid nodes that we can extend to, find the very best one and add that to the tree
	bestDist := math.Inf(1)
	var bestCand *candidate
	for _, cand := range candidates {
		if cand.dist < bestDist {
			bestCand = cand
			bestDist = cand.dist
		} else if cand.dist == bestDist {
			// Need a tiebreaker for determinism
			if cand.newNodes[0].Q()[0].Value < bestCand.newNodes[0].Q()[0].Value {
				bestCand = cand
				bestDist = cand.dist
			}
		}
	}
	treeNode := bestCand.treeNode // The node already in the tree to which we are parenting
	newNodes := bestCand.newNodes // The node we are adding because it was the best extending PTG

	for _, newNode := range newNodes {
		ptgNum := int(newNode.Q()[0].Value)
		randAlpha := newNode.Q()[1].Value
		randDist := newNode.Q()[2].Value

		trajK, err := mp.tpFrame.PTGSolvers()[ptgNum].Trajectory(randAlpha, randDist)
		if err != nil {
			return nil, err
		}
		arcStartPose := treeNode.Pose()
		lastDist := 0.
		sinceLastNode := 0.

		var trajState *ik.State
<<<<<<< HEAD
		for i := 0; i < len(trajK); i++ {
			trajPt := trajK[i]
			if i == 0 {
=======
		if mp.algOpts.addIntermediate {
			for i := 0; i < len(trajK); i++ {
				trajPt := trajK[i]
				if invert {
					trajPt = trajK[(len(trajK)-1)-i]
				}
				if i == 0 {
					lastDist = trajPt.Dist
				}
				if ctx.Err() != nil {
					return nil, ctx.Err()
				}
				trajState = &ik.State{Position: spatialmath.Compose(arcStartPose, trajPt.Pose)}
				if pathdebug {
					if !invert {
						mp.logger.CDebugf(ctx, "$FWDTREE,%f,%f", trajState.Position.Point().X, trajState.Position.Point().Y)
					} else {
						mp.logger.CDebugf(ctx, "$REVTREE,%f,%f", trajState.Position.Point().X, trajState.Position.Point().Y)
					}
				}
				sinceLastNode += math.Abs(trajPt.Dist - lastDist)

				// Optionally add sub-nodes along the way. Will make the final path a bit better
				// Intermediate nodes currently disabled on the goal map because they do not invert nicely
				if sinceLastNode > mp.algOpts.addNodeEvery {
					if !invert {
						// add the last node in trajectory
						addedNode = &basicNode{
							q:      referenceframe.FloatsToInputs([]float64{float64(ptgNum), randAlpha, trajPt.Dist}),
							cost:   trajPt.Dist,
							pose:   trajState.Position,
							corner: false,
						}
					}
					if addedNode != nil {
						rrt[addedNode] = treeNode
						sinceLastNode = 0.
					}
				}
>>>>>>> e39e79fd
				lastDist = trajPt.Dist
			}
			if ctx.Err() != nil {
				return nil, ctx.Err()
			}
			trajState = &ik.State{Position: spatialmath.Compose(arcStartPose, trajPt.Pose)}
			if pathdebug {
<<<<<<< HEAD
				if !isGoalTree {
					mp.logger.Debugf("$FWDTREE,%f,%f", trajState.Position.Point().X, trajState.Position.Point().Y)
				} else {
					mp.logger.Debugf("$REVTREE,%f,%f", trajState.Position.Point().X, trajState.Position.Point().Y)
				}
			}
			sinceLastNode += math.Abs(trajPt.Dist - lastDist)

			// Optionally add sub-nodes along the way. Will make the final path a bit better
			if sinceLastNode > mp.algOpts.addNodeEvery {
				// add the last node in trajectory
				addedNode = &basicNode{
					q:      referenceframe.FloatsToInputs([]float64{float64(ptgNum), randAlpha, trajPt.Dist}),
					cost:   trajPt.Dist,
					pose:   trajState.Position,
					corner: false,
				}
				rrt[addedNode] = treeNode
				sinceLastNode = 0.
=======
				mp.logger.CDebugf(ctx, "$WPI,%f,%f", trajState.Position.Point().X, trajState.Position.Point().Y)
>>>>>>> e39e79fd
			}
			lastDist = trajPt.Dist
		}
		if pathdebug {
			mp.logger.Debugf("$WPI,%f,%f", trajState.Position.Point().X, trajState.Position.Point().Y)
		}
		if isGoalTree {
			mp.goalNodes = append(mp.goalNodes, newNode)
		}
		rrt[newNode] = treeNode
		treeNode = newNode
	}
	return bestCand, nil
}

func (mp *tpSpaceRRTMotionPlanner) setupTPSpaceOptions() {
	if mp.planOpts.Resolution == defaultResolution {
		mp.planOpts.Resolution = defaultPTGCollisionResolution
	}

	tpOpt := &tpspaceOptions{
		autoBB: defaultAutoBB,

		addNodeEvery:      defaultAddNodeEvery,
		attemptSolveEvery: defaultAttemptSolveEvery,

		identicalNodeDistance: defaultIdenticalNodeDistance,

		distOptions: map[tpspace.PTG]*plannerOptions{},

		bidirectional:         defaultBidirectional,
		goalMetricConstructor: defaultGoalMetricConstructor,
	}

	for _, curPtg := range mp.tpFrame.PTGSolvers() {
		tpOpt.distOptions[curPtg] = mp.make2DTPSpaceDistanceOptions(curPtg)
	}

	mp.algOpts = tpOpt
}

// make2DTPSpaceDistanceOptions will create a plannerOptions object with a custom DistanceFunc constructed such that
// distances can be computed in TP space using the given PTG.
func (mp *tpSpaceRRTMotionPlanner) make2DTPSpaceDistanceOptions(ptg tpspace.PTGSolver) *plannerOptions {
	opts := newBasicPlannerOptions(mp.frame)
	//nolint: gosec
	randSeed := rand.New(rand.NewSource(mp.randseed.Int63()))

	segMetric := func(seg *ik.Segment) float64 {
		// When running NearestNeighbor:
		// StartPosition is the seed/query
		// EndPosition is the pose already in the RRT tree
		if seg.StartPosition == nil || seg.EndPosition == nil {
			return math.Inf(1)
		}
		var targetFunc ik.StateMetric
		relPose := spatialmath.PoseBetween(seg.EndPosition, seg.StartPosition)
		targetFunc = mp.algOpts.goalMetricConstructor(relPose)
		solutionChan := make(chan *ik.Solution, 1)
		err := ptg.Solve(context.Background(), solutionChan, nil, targetFunc, randSeed.Int())
		var closeNode *ik.Solution
		select {
		case closeNode = <-solutionChan:
		default:
		}
		if err != nil || closeNode == nil {
			return math.Inf(1)
		}
		pose, err := ptg.Transform(closeNode.Configuration)
		if err != nil {
			return math.Inf(1)
		}
		return targetFunc(&ik.State{Position: pose})
	}
	opts.DistanceFunc = segMetric
	return opts
}

func (mp *tpSpaceRRTMotionPlanner) smoothPath(ctx context.Context, path []node) []node {
	toIter := int(math.Min(float64(len(path)*len(path))/2, float64(mp.planOpts.SmoothIter)))
	currCost := sumCosts(path)

	maxCost := math.Inf(-1)
	for _, wp := range path {
		if wp.Cost() > maxCost {
			maxCost = wp.Cost()
		}
	}
	smoothPlannerMP, err := newTPSpaceMotionPlanner(mp.frame, mp.randseed, mp.logger, mp.planOpts)
	if err != nil {
		return path
	}
	smoothPlanner := smoothPlannerMP.(*tpSpaceRRTMotionPlanner)
	smoothPlanner.algOpts.bidirectional = true
	smoothPlanner.algOpts.identicalNodeDistance = -1
	for i := 0; i < toIter; i++ {
		mp.logger.CDebugf(ctx, "TP Space smoothing iteration %d of %d", i, toIter)
		select {
		case <-ctx.Done():
			return path
		default:
		}
		// get start node of first edge. Cannot be either the last or second-to-last node.
		// Intn will return an int in the half-open interval half-open interval [0,n)
		firstEdge := mp.randseed.Intn(len(path) - 2)
		secondEdge := firstEdge + 1 + mp.randseed.Intn((len(path)-2)-firstEdge)

		newInputSteps, err := mp.attemptSmooth(ctx, path, firstEdge, secondEdge, smoothPlanner)
		if err != nil || newInputSteps == nil {
			continue
		}
		newCost := sumCosts(newInputSteps)
		if newCost >= currCost {
			// The smoothed path is longer than the original
			continue
		}

		path = newInputSteps
		currCost = newCost
	}

	if pathdebug {
		allPtgs := mp.tpFrame.PTGSolvers()
		lastPose := spatialmath.NewZeroPose()
		for _, mynode := range path {
			trajPts, err := allPtgs[int(mynode.Q()[0].Value)].Trajectory(mynode.Q()[1].Value, mynode.Q()[2].Value)
			if err != nil {
				// Unimportant; this is just for debug visualization
				break
			}
			for i, pt := range trajPts {
				intPose := spatialmath.Compose(lastPose, pt.Pose)
				if i == 0 {
					mp.logger.Debugf("$SMOOTHWP,%f,%f", intPose.Point().X, intPose.Point().Y)
				}
				mp.logger.Debugf("$SMOOTHPATH,%f,%f", intPose.Point().X, intPose.Point().Y)
				if pt.Dist >= math.Abs(mynode.Q()[2].Value) {
					lastPose = intPose
					break
				}
			}
		}
	}

	return path
}

// attemptSmooth attempts to connect two given points in a path. The points must not be adjacent.
// Strategy is to subdivide the seed-side trajectories to give a greater probability of solving.
func (mp *tpSpaceRRTMotionPlanner) attemptSmooth(
	ctx context.Context,
	path []node,
	firstEdge, secondEdge int,
	smoother *tpSpaceRRTMotionPlanner,
) ([]node, error) {
	startMap := map[node]node{}
	var parent node
	parentPose := spatialmath.NewZeroPose()

	for j := 0; j <= firstEdge; j++ {
		pathNode := path[j]
		startMap[pathNode] = parent
		for adjNum := 1; adjNum < defaultSmoothChunkCount; adjNum++ {
			adj := float64(adjNum) / float64(defaultSmoothChunkCount)
			fullQ := pathNode.Q()
			newQ := []referenceframe.Input{fullQ[0], fullQ[1], {fullQ[2].Value * adj}}
			trajK, err := smoother.tpFrame.PTGSolvers()[int(math.Round(newQ[0].Value))].Trajectory(newQ[1].Value, newQ[2].Value)
			if err != nil {
				continue
			}

			intNode := &basicNode{
				q:      newQ,
				cost:   pathNode.Cost() - (math.Abs(pathNode.Q()[2].Value) * (1 - adj)),
				pose:   spatialmath.Compose(parentPose, trajK[len(trajK)-1].Pose),
				corner: false,
			}
			startMap[intNode] = parent
		}
		parent = pathNode
		parentPose = parent.Pose()
	}
	// TODO: everything below this point can become an invocation of `smoother.planRunner`
	reached := smoother.attemptExtension(ctx, path[secondEdge], startMap, false, mp.randseed.Int31()+mp.randseed.Int31())
	if reached.error != nil || reached.node == nil {
		return nil, errors.New("could not extend to smoothing destination")
	}

	reachedDelta := mp.planOpts.DistanceFunc(&ik.Segment{StartPosition: reached.Pose(), EndPosition: path[secondEdge].Pose()})
	// If we tried the goal and have a close-enough XY location, check if the node is good enough to be a final goal
	if reachedDelta > mp.planOpts.GoalThreshold {
		return nil, errors.New("could not precisely reach smoothing destination")
	}
	newInputSteps := extractPath(startMap, nil, &nodePair{a: reached.node, b: nil}, false)

	if secondEdge < len(path)-1 {
		newInputSteps = append(newInputSteps, path[secondEdge+1:]...)
	} else {
		newInputSteps = append(newInputSteps, path[len(path)-1])
	}
	return rectifyTPspacePath(newInputSteps, mp.frame, spatialmath.NewZeroPose())
}

func (mp *tpSpaceRRTMotionPlanner) sample(rSeed node, iter int) (node, error) {
	dist := rSeed.Cost()
	if dist == 0 {
		dist = 1.0
	}
	rDist := dist * (mp.algOpts.autoBB + float64(iter)*autoBBscale)
	randPosX := float64(mp.randseed.Intn(int(rDist)))
	randPosY := float64(mp.randseed.Intn(int(rDist)))
	randPosTheta := math.Pi * (mp.randseed.Float64() - 0.5)
	randPos := spatialmath.NewPose(
		r3.Vector{rSeed.Pose().Point().X + (randPosX - rDist/2.), rSeed.Pose().Point().Y + (randPosY - rDist/2.), 0},
		&spatialmath.OrientationVector{OZ: 1, Theta: randPosTheta},
	)
	return &basicNode{pose: randPos}, nil
}

// rectifyTPspacePath is needed because of how trees are currently stored. As trees grow from the start or goal, the Pose stored in the node
// is the distal pose away from the root of the tree, which in the case of the goal tree is in fact the 0-distance point of the traj.
// When this becomes a single path, poses should reflect the transformation at the end of each traj. Here we go through and recompute
// each pose in order to ensure correctness.
// TODO: if trees are stored as segments rather than nodes, then this becomes simpler/unnecessary. Related to RSDK-4139.
func rectifyTPspacePath(path []node, frame referenceframe.Frame, startPose spatialmath.Pose) ([]node, error) {
	correctedPath := []node{}
	runningPose := startPose
	for _, wp := range path {
		wpPose, err := frame.Transform(wp.Q())
		if err != nil {
			return nil, err
		}
		runningPose = spatialmath.Compose(runningPose, wpPose)

		thisNode := &basicNode{
			q:      wp.Q(),
			cost:   wp.Cost(),
			pose:   runningPose,
			corner: wp.Corner(),
		}
		correctedPath = append(correctedPath, thisNode)
	}
	return correctedPath, nil
}

func extractTPspacePath(startMap, goalMap map[node]node, pair *nodePair) []node {
	// need to figure out which of the two nodes is in the start map
	var startReached, goalReached node
	if _, ok := startMap[pair.a]; ok {
		startReached, goalReached = pair.a, pair.b
	} else {
		startReached, goalReached = pair.b, pair.a
	}

	// extract the path to the seed
	path := make([]node, 0)
	for startReached != nil {
		path = append(path, startReached)
		startReached = startMap[startReached]
	}

	// reverse the slice
	for i, j := 0, len(path)-1; i < j; i, j = i+1, j-1 {
		path[i], path[j] = path[j], path[i]
	}

	if goalReached != nil {
		// extract the path to the goal
		for goalReached != nil {
			goalReachedReversed := &basicNode{
				q: []referenceframe.Input{
					goalReached.Q()[0],
					goalReached.Q()[1],
					{goalReached.Q()[2].Value * -1},
				},
				cost:   goalReached.Cost(),
				pose:   spatialmath.Compose(goalReached.Pose(), flipPose),
				corner: goalReached.Corner(),
			}
			path = append(path, goalReachedReversed)
			goalReached = goalMap[goalReached]
		}
	}
	return path
}

// Returns a new node whose orientation is flipped 180 degrees from the provided node.
func flipNode(n node) node {
	return &basicNode{
		q:      n.Q(),
		cost:   n.Cost(),
		pose:   spatialmath.Compose(n.Pose(), flipPose),
		corner: n.Corner(),
	}
}<|MERGE_RESOLUTION|>--- conflicted
+++ resolved
@@ -736,51 +736,9 @@
 		sinceLastNode := 0.
 
 		var trajState *ik.State
-<<<<<<< HEAD
 		for i := 0; i < len(trajK); i++ {
 			trajPt := trajK[i]
 			if i == 0 {
-=======
-		if mp.algOpts.addIntermediate {
-			for i := 0; i < len(trajK); i++ {
-				trajPt := trajK[i]
-				if invert {
-					trajPt = trajK[(len(trajK)-1)-i]
-				}
-				if i == 0 {
-					lastDist = trajPt.Dist
-				}
-				if ctx.Err() != nil {
-					return nil, ctx.Err()
-				}
-				trajState = &ik.State{Position: spatialmath.Compose(arcStartPose, trajPt.Pose)}
-				if pathdebug {
-					if !invert {
-						mp.logger.CDebugf(ctx, "$FWDTREE,%f,%f", trajState.Position.Point().X, trajState.Position.Point().Y)
-					} else {
-						mp.logger.CDebugf(ctx, "$REVTREE,%f,%f", trajState.Position.Point().X, trajState.Position.Point().Y)
-					}
-				}
-				sinceLastNode += math.Abs(trajPt.Dist - lastDist)
-
-				// Optionally add sub-nodes along the way. Will make the final path a bit better
-				// Intermediate nodes currently disabled on the goal map because they do not invert nicely
-				if sinceLastNode > mp.algOpts.addNodeEvery {
-					if !invert {
-						// add the last node in trajectory
-						addedNode = &basicNode{
-							q:      referenceframe.FloatsToInputs([]float64{float64(ptgNum), randAlpha, trajPt.Dist}),
-							cost:   trajPt.Dist,
-							pose:   trajState.Position,
-							corner: false,
-						}
-					}
-					if addedNode != nil {
-						rrt[addedNode] = treeNode
-						sinceLastNode = 0.
-					}
-				}
->>>>>>> e39e79fd
 				lastDist = trajPt.Dist
 			}
 			if ctx.Err() != nil {
@@ -788,11 +746,10 @@
 			}
 			trajState = &ik.State{Position: spatialmath.Compose(arcStartPose, trajPt.Pose)}
 			if pathdebug {
-<<<<<<< HEAD
 				if !isGoalTree {
-					mp.logger.Debugf("$FWDTREE,%f,%f", trajState.Position.Point().X, trajState.Position.Point().Y)
+					mp.logger.CDebugf(ctx, "$FWDTREE,%f,%f", trajState.Position.Point().X, trajState.Position.Point().Y)
 				} else {
-					mp.logger.Debugf("$REVTREE,%f,%f", trajState.Position.Point().X, trajState.Position.Point().Y)
+					mp.logger.CDebugf(ctx, "$REVTREE,%f,%f", trajState.Position.Point().X, trajState.Position.Point().Y)
 				}
 			}
 			sinceLastNode += math.Abs(trajPt.Dist - lastDist)
@@ -808,14 +765,11 @@
 				}
 				rrt[addedNode] = treeNode
 				sinceLastNode = 0.
-=======
-				mp.logger.CDebugf(ctx, "$WPI,%f,%f", trajState.Position.Point().X, trajState.Position.Point().Y)
->>>>>>> e39e79fd
 			}
 			lastDist = trajPt.Dist
 		}
 		if pathdebug {
-			mp.logger.Debugf("$WPI,%f,%f", trajState.Position.Point().X, trajState.Position.Point().Y)
+			mp.logger.CDebugf(ctx, "$WPI,%f,%f", trajState.Position.Point().X, trajState.Position.Point().Y)
 		}
 		if isGoalTree {
 			mp.goalNodes = append(mp.goalNodes, newNode)
