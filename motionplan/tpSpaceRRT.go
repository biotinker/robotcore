--- conflicted
+++ resolved
@@ -257,12 +257,8 @@
 	defer close(m2chan)
 
 	dist := math.Sqrt(mp.planOpts.DistanceFunc(&ik.Segment{StartPosition: startPose, EndPosition: goalPose}))
-<<<<<<< HEAD
-=======
-
 	// The midpoint should not be the 50% interpolation of start/goal poses, but should be the 50% interpolated point with the orientation
 	// pointing at the goal from the start
->>>>>>> be108078
 	midPt := startPose.Point().Add(goalPose.Point()).Mul(0.5)
 	midOrient := &spatialmath.OrientationVector{OZ: 1, Theta: math.Atan2(-midPt.X, midPt.Y)}
 
