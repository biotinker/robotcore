--- conflicted
+++ resolved
@@ -47,11 +47,8 @@
 	gripperName resource.Name,
 	grabPose *referenceframe.PoseInFrame,
 	worldState *referenceframe.WorldState,
-<<<<<<< HEAD
 	constraints *servicepb.Constraints,
-=======
 	slamName resource.Name,
->>>>>>> 6ea68760
 	extra map[string]interface{},
 ) (bool, error) {
 	m.moveCount++
@@ -99,18 +96,15 @@
 	test.That(t, svc, test.ShouldNotBeNil)
 
 	grabPose := referenceframe.NewPoseInFrame("", spatialmath.NewZeroPose())
-<<<<<<< HEAD
-	result, err := svc.Move(context.Background(), gripper.Named("fake"), grabPose, &referenceframe.WorldState{}, nil, map[string]interface{}{})
-=======
 	result, err := svc.Move(
 		context.Background(),
 		gripper.Named("fake"),
 		grabPose,
 		&referenceframe.WorldState{},
+		nil,
 		slam.Named(""),
 		map[string]interface{}{},
 	)
->>>>>>> 6ea68760
 	test.That(t, err, test.ShouldBeNil)
 	test.That(t, result, test.ShouldEqual, false)
 	test.That(t, svc1.moveCount, test.ShouldEqual, 1)
