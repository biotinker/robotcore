--- conflicted
+++ resolved
@@ -19,11 +19,8 @@
 	"go.viam.com/rdk/referenceframe"
 	"go.viam.com/rdk/resource"
 	"go.viam.com/rdk/services/motion"
-<<<<<<< HEAD
 	"go.viam.com/rdk/services/slam"
-=======
 	"go.viam.com/rdk/services/vision"
->>>>>>> b3c29299
 	"go.viam.com/rdk/spatialmath"
 )
 
@@ -46,21 +43,13 @@
 
 // moveRequest is a structure that contains all the information necessary for to make a move call.
 type moveRequest struct {
-<<<<<<< HEAD
-	config           *validatedMotionConfiguration
-	planRequest      *motionplan.PlanRequest
-	seedPlan         motionplan.Plan
-	kinematicBase    kinematicbase.KinematicBase
-	replanCostFactor float64
-	executing        *atomic.Bool
-=======
 	config            *validatedMotionConfiguration
 	planRequest       *motionplan.PlanRequest
 	seedPlan          motionplan.Plan
 	kinematicBase     kinematicbase.KinematicBase
 	obstacleDetectors map[vision.Service][]resource.Name
 	replanCostFactor  float64
->>>>>>> b3c29299
+	executing         *atomic.Bool
 }
 
 // plan creates a plan using the currentInputs of the robot and the moveRequest's planRequest.
@@ -547,14 +536,9 @@
 			WorldState:         worldState,
 			Options:            valExtra.extra,
 		},
-<<<<<<< HEAD
-		kinematicBase: kb,
-		executing:     &executing,
-=======
 		kinematicBase:     kb,
-		seedPlan:          seedPlan,
-		replanCostFactor:  validatedExtra.replanCostFactor,
+		replanCostFactor:  valExtra.replanCostFactor,
 		obstacleDetectors: obstacleDetectors,
->>>>>>> b3c29299
+		executing:         &executing,
 	}, nil
 }