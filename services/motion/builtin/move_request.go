--- conflicted
+++ resolved
@@ -118,7 +118,7 @@
 	return false, nil
 }
 
-func kbOptionsFromCfg(motionCfg validatedMotionConfiguration, validatedExtra validatedExtra) kinematicbase.Options {
+func kbOptionsFromCfg(motionCfg *validatedMotionConfiguration, validatedExtra validatedExtra) kinematicbase.Options {
 	kinematicsOptions := kinematicbase.NewKinematicBaseOptions()
 
 	if motionCfg.linearMPerSec > 0 {
@@ -163,8 +163,8 @@
 	return validateNotNeg(f, name)
 }
 
-func newValidatedMotionCfg(motionCfg *motion.MotionConfiguration) (validatedMotionConfiguration, error) {
-	vmc := validatedMotionConfiguration{}
+func newValidatedMotionCfg(motionCfg *motion.MotionConfiguration) (*validatedMotionConfiguration, error) {
+	vmc := &validatedMotionConfiguration{}
 	if motionCfg == nil {
 		return vmc, nil
 	}
@@ -207,7 +207,7 @@
 	obstacles []*spatialmath.GeoObstacle,
 	rawMotionCfg *motion.MotionConfiguration,
 	seedPlan motionplan.Plan,
-	validatedExtra validatedExtra,
+	valExtra validatedExtra,
 ) (*moveRequest, error) {
 	motionCfg, err := newValidatedMotionCfg(rawMotionCfg)
 	if err != nil {
@@ -226,7 +226,7 @@
 	}
 
 	// build kinematic options
-	kinematicsOptions := kbOptionsFromCfg(motionCfg, validatedExtra)
+	kinematicsOptions := kbOptionsFromCfg(motionCfg, valExtra)
 
 	// build the localizer from the movement sensor
 	movementSensor, ok := ms.movementSensors[movementSensorName]
@@ -278,24 +278,6 @@
 	} // Note: this is only for diff drive, not used for PTGs
 	ms.logger.Debugf("base limits: %v", limits)
 
-	replanCostFactor := defaultReplanCostFactor
-	if extra != nil {
-		if profile, ok := extra["motion_profile"]; ok {
-			motionProfile, ok := profile.(string)
-			if !ok {
-				return nil, errors.New("could not interpret motion_profile field as string")
-			}
-			kinematicsOptions.PositionOnlyMode = motionProfile == motionplan.PositionOnlyMotionProfile
-		}
-		if costFactorRaw, ok := extra["replan_cost_factor"]; ok {
-			costFactor, ok := costFactorRaw.(float64)
-			if !ok {
-				return nil, errors.New("could not interpret replan_cost_factor field as float")
-			}
-			replanCostFactor = costFactor
-		}
-	}
-
 	kb, err := kinematicbase.WrapWithKinematics(ctx, b, ms.logger, localizer, limits, kinematicsOptions)
 	if err != nil {
 		return nil, err
@@ -311,13 +293,13 @@
 		goalPoseRaw,
 		fs,
 		geomsRaw,
-		extra,
+		valExtra,
 	)
 	if err != nil {
 		return nil, err
 	}
 	mr.seedPlan = seedPlan
-	mr.replanCostFactor = replanCostFactor
+	mr.replanCostFactor= valExtra.replanCostFactor
 	return mr, nil
 }
 
@@ -327,8 +309,7 @@
 	componentName resource.Name,
 	goalPoseRaw spatialmath.Pose,
 	slamName resource.Name,
-	kinematicsOptions kinematicbase.Options,
-	extra map[string]interface{},
+	valExtra validatedExtra,
 ) (*moveRequest, error) {
 	// get the SLAM Service from the slamName
 	slamSvc, ok := ms.slamServices[slamName]
@@ -352,16 +333,14 @@
 	if !ok {
 		return nil, fmt.Errorf("cannot move component of type %T because it is not a Base", component)
 	}
-
-	if extra != nil {
-		if profile, ok := extra["motion_profile"]; ok {
-			motionProfile, ok := profile.(string)
-			if !ok {
-				return nil, errors.New("could not interpret motion_profile field as string")
-			}
-			kinematicsOptions.PositionOnlyMode = motionProfile == motionplan.PositionOnlyMotionProfile
-		}
-	}
+	
+	motionCfg, err := newValidatedMotionCfg(nil)
+	if err != nil {
+		return nil, err
+	}
+
+	// build kinematic options
+	kinematicsOptions := kbOptionsFromCfg(motionCfg, valExtra)
 
 	fs, err := ms.fsService.FrameSystem(ctx, nil)
 	if err != nil {
@@ -386,26 +365,26 @@
 
 	mr, err := relativeMoveRequestFromAbsolute(
 		ctx,
-		nil,
+		motionCfg,
 		ms.logger,
 		kb,
 		goalPoseRaw,
 		fs,
 		[]spatialmath.Geometry{octree},
-		extra,
+		valExtra,
 	)
 	return mr, err
 }
 
 func relativeMoveRequestFromAbsolute(
 	ctx context.Context,
-	motionCfg *motion.MotionConfiguration,
+	motionCfg *validatedMotionConfiguration,
 	logger logging.Logger,
 	kb kinematicbase.KinematicBase,
 	goalPoseInWorld spatialmath.Pose,
 	fs referenceframe.FrameSystem,
 	worldObstacles []spatialmath.Geometry,
-	extra map[string]interface{},
+	valExtra validatedExtra,
 ) (*moveRequest, error) {
 	// replace original base frame with one that knows how to move itself and allow planning for
 	kinematicFrame := kb.Kinematics()
@@ -439,17 +418,8 @@
 		return nil, err
 	}
 
-<<<<<<< HEAD
-	if motionCfg == nil {
-		motionCfg = &motion.MotionConfiguration{}
-	}
-
-	mr := &moveRequest{
+	return &moveRequest{
 		config: motionCfg,
-=======
-	return &moveRequest{
-		config: &motionCfg,
->>>>>>> 0f7a8874
 		planRequest: &motionplan.PlanRequest{
 			Logger:             logger,
 			Goal:               goal,
@@ -457,16 +427,8 @@
 			FrameSystem:        baseOnlyFS,
 			StartConfiguration: referenceframe.StartPositions(baseOnlyFS),
 			WorldState:         worldState,
-			Options:            validatedExtra.extra,
+			Options:            valExtra.extra,
 		},
-<<<<<<< HEAD
-		kinematicBase: kb,
-	}
-	return mr, nil
-=======
 		kinematicBase:    kb,
-		seedPlan:         seedPlan,
-		replanCostFactor: validatedExtra.replanCostFactor,
 	}, nil
->>>>>>> 0f7a8874
 }