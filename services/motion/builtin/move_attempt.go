--- conflicted
+++ resolved
@@ -50,9 +50,6 @@
 	var waypointIndex atomic.Int32
 	waypointIndex.Store(1)
 
-<<<<<<< HEAD
-	ma := &moveAttempt{
-=======
 	// effectively don't poll if the PositionPollingFreqHz is not provided
 	positionPollingFreq := time.Duration(math.MaxInt64)
 	if request.config.positionPollingFreqHz > 0 {
@@ -66,7 +63,6 @@
 	}
 
 	return &moveAttempt{
->>>>>>> 0f7a8874
 		ctx:               cancelCtx,
 		cancelFn:          cancelFn,
 		backgroundWorkers: &backgroundWorkers,
@@ -74,21 +70,11 @@
 		request:      request,
 		responseChan: make(chan moveResponse),
 
-<<<<<<< HEAD
-=======
 		position: newReplanner(positionPollingFreq, request.deviatedFromPlan),
 		obstacle: newReplanner(obstaclePollingFreq, request.obstaclesIntersectPlan),
 
->>>>>>> 0f7a8874
 		waypointIndex: &waypointIndex,
 	}
-	if request.config.PositionPollingFreqHz > 0 {
-		ma.position = newReplanner(time.Duration(1000/request.config.PositionPollingFreqHz)*time.Millisecond, request.deviatedFromPlan)
-	}
-	if request.config.ObstaclePollingFreqHz > 0 {
-		ma.obstacle = newReplanner(time.Duration(1000/request.config.ObstaclePollingFreqHz)*time.Millisecond, request.obstaclesIntersectPlan)
-	}
-	return ma
 }
 
 // start begins a new moveAttempt by using its moveRequest to create a plan, spawn relevant replanners, and finally execute the motion.
