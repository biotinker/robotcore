package builtin

import (
	"context"
	"encoding/json"
	"fmt"
	"math"
	"os"
	"path/filepath"
	"regexp"
	"strings"
	"testing"

	"github.com/golang/geo/r3"
	geo "github.com/kellydunn/golang-geo"
	"github.com/pkg/errors"
	// registers all components.
	commonpb "go.viam.com/api/common/v1"
	"go.viam.com/test"
	"go.viam.com/utils"
	"go.viam.com/utils/artifact"

	"go.viam.com/rdk/components/arm"
	armFake "go.viam.com/rdk/components/arm/fake"
	ur "go.viam.com/rdk/components/arm/universalrobots"
	"go.viam.com/rdk/components/base"
	baseFake "go.viam.com/rdk/components/base/fake"
	"go.viam.com/rdk/components/base/kinematicbase"
	"go.viam.com/rdk/components/camera"
	"go.viam.com/rdk/components/gripper"
	"go.viam.com/rdk/components/movementsensor"
	_ "go.viam.com/rdk/components/register"
	"go.viam.com/rdk/config"
	"go.viam.com/rdk/logging"
	"go.viam.com/rdk/motionplan"
	"go.viam.com/rdk/referenceframe"
	"go.viam.com/rdk/resource"
	"go.viam.com/rdk/robot/framesystem"
	robotimpl "go.viam.com/rdk/robot/impl"
	"go.viam.com/rdk/services/motion"
	"go.viam.com/rdk/services/slam"
	"go.viam.com/rdk/spatialmath"
	"go.viam.com/rdk/testutils/inject"
	rdkutils "go.viam.com/rdk/utils"
)

func setupMotionServiceFromConfig(t *testing.T, configFilename string) (motion.Service, func()) {
	t.Helper()
	ctx := context.Background()
	logger := logging.NewTestLogger(t)
	cfg, err := config.Read(ctx, configFilename, logger)
	test.That(t, err, test.ShouldBeNil)
	myRobot, err := robotimpl.New(ctx, cfg, logger)
	test.That(t, err, test.ShouldBeNil)
	svc, err := motion.FromRobot(myRobot, "builtin")
	test.That(t, err, test.ShouldBeNil)
	return svc, func() {
		myRobot.Close(context.Background())
	}
}

func getPointCloudMap(path string) (func() ([]byte, error), error) {
	const chunkSizeBytes = 1 * 1024 * 1024
	file, err := os.Open(path)
	if err != nil {
		return nil, err
	}
	chunk := make([]byte, chunkSizeBytes)
	f := func() ([]byte, error) {
		bytesRead, err := file.Read(chunk)
		if err != nil {
			defer utils.UncheckedErrorFunc(file.Close)
			return nil, err
		}
		return chunk[:bytesRead], err
	}
	return f, nil
}

func createInjectedMovementSensor(name string, gpsPoint *geo.Point) *inject.MovementSensor {
	injectedMovementSensor := inject.NewMovementSensor(name)
	injectedMovementSensor.PositionFunc = func(ctx context.Context, extra map[string]interface{}) (*geo.Point, float64, error) {
		return gpsPoint, 0, nil
	}
	injectedMovementSensor.CompassHeadingFunc = func(ctx context.Context, extra map[string]interface{}) (float64, error) {
		return 0, nil
	}
	injectedMovementSensor.PropertiesFunc = func(ctx context.Context, extra map[string]interface{}) (*movementsensor.Properties, error) {
		return &movementsensor.Properties{CompassHeadingSupported: true}, nil
	}

	return injectedMovementSensor
}

func createInjectedSlam(name, pcdPath string) *inject.SLAMService {
	injectSlam := inject.NewSLAMService(name)
	injectSlam.PointCloudMapFunc = func(ctx context.Context) (func() ([]byte, error), error) {
		return getPointCloudMap(filepath.Clean(artifact.MustPath(pcdPath)))
	}
	injectSlam.PositionFunc = func(ctx context.Context) (spatialmath.Pose, string, error) {
		return spatialmath.NewZeroPose(), "", nil
	}
	return injectSlam
}

func createBaseLink(t *testing.T) *referenceframe.LinkInFrame {
	basePose := spatialmath.NewPoseFromPoint(r3.Vector{0, 0, 0})
	baseSphere, err := spatialmath.NewSphere(basePose, 10, "base-sphere")
	test.That(t, err, test.ShouldBeNil)
	baseLink := referenceframe.NewLinkInFrame(
		referenceframe.World,
		spatialmath.NewZeroPose(),
		"test-base",
		baseSphere,
	)
	return baseLink
}

func createFrameSystemService(
	ctx context.Context,
	deps resource.Dependencies,
	fsParts []*referenceframe.FrameSystemPart,
	logger logging.Logger,
) (framesystem.Service, error) {
	fsSvc, err := framesystem.New(ctx, deps, logger)
	if err != nil {
		return nil, err
	}
	conf := resource.Config{
		ConvertedAttributes: &framesystem.Config{Parts: fsParts},
	}
	if err := fsSvc.Reconfigure(ctx, deps, conf); err != nil {
		return nil, err
	}
	deps[fsSvc.Name()] = fsSvc

	return fsSvc, nil
}

func createMoveOnGlobeEnvironment(ctx context.Context, t *testing.T, origin *geo.Point, noise spatialmath.Pose) (
	*inject.MovementSensor, framesystem.Service, kinematicbase.KinematicBase, motion.Service,
) {
	logger := logging.NewTestLogger(t)

	// create fake base
	baseCfg := resource.Config{
		Name:  "test-base",
		API:   base.API,
		Frame: &referenceframe.LinkConfig{Geometry: &spatialmath.GeometryConfig{R: 20}},
	}
	fakeBase, err := baseFake.NewBase(ctx, nil, baseCfg, logger)
	test.That(t, err, test.ShouldBeNil)

	// create base link
	baseLink := createBaseLink(t)
	// create MovementSensor link
	movementSensorLink := referenceframe.NewLinkInFrame(
		baseLink.Name(),
		spatialmath.NewPoseFromPoint(r3.Vector{-10, 0, 0}),
		"test-gps",
		nil,
	)

	// create a fake kinematic base
	kinematicsOptions := kinematicbase.NewKinematicBaseOptions()
	kinematicsOptions.PlanDeviationThresholdMM = 1 // can afford to do this for tests
	kb, err := kinematicbase.WrapWithFakePTGKinematics(
		ctx,
		fakeBase.(*baseFake.Base),
		logger,
		referenceframe.NewPoseInFrame(referenceframe.World, spatialmath.NewZeroPose()),
		kinematicsOptions,
		noise,
	)
	test.That(t, err, test.ShouldBeNil)

	// create injected MovementSensor
	dynamicMovementSensor := inject.NewMovementSensor("test-gps")
	dynamicMovementSensor.PositionFunc = func(ctx context.Context, extra map[string]interface{}) (*geo.Point, float64, error) {
		poseInFrame, err := kb.CurrentPosition(ctx)
		test.That(t, err, test.ShouldBeNil)
		heading := poseInFrame.Pose().Orientation().OrientationVectorDegrees().Theta
		distance := poseInFrame.Pose().Point().Norm()
		pt := origin.PointAtDistanceAndBearing(distance*1e-6, heading)
		return pt, 0, nil
	}
	dynamicMovementSensor.CompassHeadingFunc = func(ctx context.Context, extra map[string]interface{}) (float64, error) {
		return 0, nil
	}
	dynamicMovementSensor.PropertiesFunc = func(ctx context.Context, extra map[string]interface{}) (*movementsensor.Properties, error) {
		return &movementsensor.Properties{CompassHeadingSupported: true}, nil
	}

	// create the frame system
	fsParts := []*referenceframe.FrameSystemPart{
		{FrameConfig: movementSensorLink},
		{FrameConfig: baseLink},
	}
	deps := resource.Dependencies{
		fakeBase.Name():              kb,
		dynamicMovementSensor.Name(): dynamicMovementSensor,
	}

	fsSvc, err := createFrameSystemService(ctx, deps, fsParts, logger)
	test.That(t, err, test.ShouldBeNil)

	conf := resource.Config{ConvertedAttributes: &Config{}}
	ms, err := NewBuiltIn(ctx, deps, conf, logger)
	test.That(t, err, test.ShouldBeNil)

	return dynamicMovementSensor, fsSvc, kb, ms
}

func createMoveOnMapEnvironment(ctx context.Context, t *testing.T, pcdPath string) (kinematicbase.KinematicBase, motion.Service) {
	injectSlam := createInjectedSlam("test_slam", pcdPath)

	baseLink := createBaseLink(t)

	cfg := resource.Config{
		Name:  "test-base",
		API:   base.API,
		Frame: &referenceframe.LinkConfig{Geometry: &spatialmath.GeometryConfig{R: 120}},
	}
	logger := logging.NewTestLogger(t)
	fakeBase, err := baseFake.NewBase(ctx, nil, cfg, logger)
	test.That(t, err, test.ShouldBeNil)
	kinematicsOptions := kinematicbase.NewKinematicBaseOptions()
	kinematicsOptions.PlanDeviationThresholdMM = 1 // can afford to do this for tests
	kb, err := kinematicbase.WrapWithFakePTGKinematics(
		ctx,
		fakeBase.(*baseFake.Base),
		logger,
		referenceframe.NewPoseInFrame(referenceframe.World, spatialmath.NewZeroPose()),
		kinematicsOptions,
		spatialmath.NewZeroPose(),
	)
	test.That(t, err, test.ShouldBeNil)

	deps := resource.Dependencies{injectSlam.Name(): injectSlam, fakeBase.Name(): kb}
	conf := resource.Config{ConvertedAttributes: &Config{}}

	// create the frame system
	fsParts := []*referenceframe.FrameSystemPart{
		{FrameConfig: baseLink},
	}

	_, err = createFrameSystemService(ctx, deps, fsParts, logger)
	test.That(t, err, test.ShouldBeNil)

	ms, err := NewBuiltIn(ctx, deps, conf, logger)
	test.That(t, err, test.ShouldBeNil)
	return kb, ms
}

func TestMoveResponseString(t *testing.T) {
	type testCase struct {
		description  string
		expected     string
		moveResponse moveResponse
	}
	testCases := []testCase{
		{
			"when success is true and error is nil",
			"builtin.moveResponse{success: true, err: <nil>}",
			moveResponse{success: true},
		},
		{
			"when success is true and error is not nil",
			"builtin.moveResponse{success: true, err: an error}",
			moveResponse{success: true, err: errors.New("an error")},
		},
		{
			"when success is false and error is nil",
			"builtin.moveResponse{success: false, err: <nil>}",
			moveResponse{},
		},
		{
			"when success is false and error is not nil",
			"builtin.moveResponse{success: false, err: an error}",
			moveResponse{err: errors.New("an error")},
		},
	}
	for _, tc := range testCases {
		t.Run(tc.description, func(t *testing.T) {
			test.That(t, tc.moveResponse.String(), test.ShouldEqual, tc.expected)
		})
	}
}

func TestReplanResponseString(t *testing.T) {
	type testCase struct {
		description    string
		expected       string
		replanResponse replanResponse
	}
	testCases := []testCase{
		{
			"when replan is true and error is nil",
			"builtin.replanResponse{replan: true, err: <nil>}",
			replanResponse{replan: true},
		},
		{
			"when replan is true and error is not nil",
			"builtin.replanResponse{replan: true, err: an error}",
			replanResponse{replan: true, err: errors.New("an error")},
		},
		{
			"when replan is false and error is nil",
			"builtin.replanResponse{replan: false, err: <nil>}",
			replanResponse{},
		},
		{
			"when replan is false and error is not nil",
			"builtin.replanResponse{replan: false, err: an error}",
			replanResponse{err: errors.New("an error")},
		},
	}
	for _, tc := range testCases {
		t.Run(tc.description, func(t *testing.T) {
			test.That(t, tc.replanResponse.String(), test.ShouldEqual, tc.expected)
		})
	}
}

func TestMoveFailures(t *testing.T) {
	var err error
	ms, teardown := setupMotionServiceFromConfig(t, "../data/arm_gantry.json")
	defer teardown()
	ctx := context.Background()
	t.Run("fail on not finding gripper", func(t *testing.T) {
		grabPose := referenceframe.NewPoseInFrame("fakeCamera", spatialmath.NewPoseFromPoint(r3.Vector{10.0, 10.0, 10.0}))
		_, err = ms.Move(ctx, camera.Named("fake"), grabPose, nil, nil, nil)
		test.That(t, err, test.ShouldNotBeNil)
	})

	t.Run("fail on disconnected supplemental frames in world state", func(t *testing.T) {
		testPose := spatialmath.NewPose(
			r3.Vector{X: 1., Y: 2., Z: 3.},
			&spatialmath.R4AA{Theta: math.Pi / 2, RX: 0., RY: 1., RZ: 0.},
		)
		transforms := []*referenceframe.LinkInFrame{
			referenceframe.NewLinkInFrame("noParent", testPose, "frame2", nil),
		}
		worldState, err := referenceframe.NewWorldState(nil, transforms)
		test.That(t, err, test.ShouldBeNil)
		poseInFrame := referenceframe.NewPoseInFrame("frame2", spatialmath.NewZeroPose())
		_, err = ms.Move(ctx, arm.Named("arm1"), poseInFrame, worldState, nil, nil)
		test.That(t, err, test.ShouldBeError, referenceframe.NewParentFrameMissingError("frame2", "noParent"))
	})
}

func TestMove(t *testing.T) {
	var err error
	ctx := context.Background()

	t.Run("succeeds when all frame info in config", func(t *testing.T) {
		ms, teardown := setupMotionServiceFromConfig(t, "../data/moving_arm.json")
		defer teardown()
		grabPose := referenceframe.NewPoseInFrame("c", spatialmath.NewPoseFromPoint(r3.Vector{0, -30, -50}))
		_, err = ms.Move(ctx, gripper.Named("pieceGripper"), grabPose, nil, nil, nil)
		test.That(t, err, test.ShouldBeNil)
	})

	t.Run("succeeds when mobile component can be solved for destinations in own frame", func(t *testing.T) {
		ms, teardown := setupMotionServiceFromConfig(t, "../data/moving_arm.json")
		defer teardown()
		grabPose := referenceframe.NewPoseInFrame("pieceArm", spatialmath.NewPoseFromPoint(r3.Vector{0, -30, -50}))
		_, err = ms.Move(ctx, arm.Named("pieceArm"), grabPose, nil, nil, map[string]interface{}{})
		test.That(t, err, test.ShouldBeNil)
	})

	t.Run("succeeds when immobile component can be solved for destinations in own frame", func(t *testing.T) {
		ms, teardown := setupMotionServiceFromConfig(t, "../data/moving_arm.json")
		defer teardown()
		grabPose := referenceframe.NewPoseInFrame("pieceGripper", spatialmath.NewPoseFromPoint(r3.Vector{0, -30, -50}))
		_, err = ms.Move(ctx, gripper.Named("pieceGripper"), grabPose, nil, nil, map[string]interface{}{})
		test.That(t, err, test.ShouldBeNil)
	})

	t.Run("succeeds with supplemental info in world state", func(t *testing.T) {
		ms, teardown := setupMotionServiceFromConfig(t, "../data/moving_arm.json")
		defer teardown()
		testPose := spatialmath.NewPose(
			r3.Vector{X: 1., Y: 2., Z: 3.},
			&spatialmath.R4AA{Theta: math.Pi / 2, RX: 0., RY: 1., RZ: 0.},
		)

		transforms := []*referenceframe.LinkInFrame{
			referenceframe.NewLinkInFrame(referenceframe.World, testPose, "testFrame2", nil),
			referenceframe.NewLinkInFrame("pieceArm", testPose, "testFrame", nil),
		}

		worldState, err := referenceframe.NewWorldState(nil, transforms)
		test.That(t, err, test.ShouldBeNil)
		grabPose := referenceframe.NewPoseInFrame("testFrame2", spatialmath.NewPoseFromPoint(r3.Vector{-20, -130, -40}))
		_, err = ms.Move(context.Background(), gripper.Named("pieceGripper"), grabPose, worldState, nil, nil)
		test.That(t, err, test.ShouldBeNil)
	})
}

func TestMoveWithObstacles(t *testing.T) {
	ms, teardown := setupMotionServiceFromConfig(t, "../data/moving_arm.json")
	defer teardown()

	t.Run("check a movement that should not succeed due to obstacles", func(t *testing.T) {
		testPose1 := spatialmath.NewPoseFromPoint(r3.Vector{0, 0, 370})
		testPose2 := spatialmath.NewPoseFromPoint(r3.Vector{300, 300, -3500})
		_ = testPose2
		grabPose := referenceframe.NewPoseInFrame("world", spatialmath.NewPoseFromPoint(r3.Vector{-600, -400, 460}))
		obsMsgs := []*commonpb.GeometriesInFrame{
			{
				ReferenceFrame: "world",
				Geometries: []*commonpb.Geometry{
					{
						Center: spatialmath.PoseToProtobuf(testPose2),
						GeometryType: &commonpb.Geometry_Box{
							Box: &commonpb.RectangularPrism{DimsMm: &commonpb.Vector3{
								X: 20,
								Y: 40,
								Z: 40,
							}},
						},
					},
				},
			},
			{
				ReferenceFrame: "world",
				Geometries: []*commonpb.Geometry{
					{
						Center: spatialmath.PoseToProtobuf(testPose1),
						GeometryType: &commonpb.Geometry_Box{
							Box: &commonpb.RectangularPrism{DimsMm: &commonpb.Vector3{
								X: 2000,
								Y: 2000,
								Z: 20,
							}},
						},
					},
				},
			},
		}
		worldState, err := referenceframe.WorldStateFromProtobuf(&commonpb.WorldState{Obstacles: obsMsgs})
		test.That(t, err, test.ShouldBeNil)
		_, err = ms.Move(context.Background(), gripper.Named("pieceArm"), grabPose, worldState, nil, nil)
		// This fails due to a large obstacle being in the way
		test.That(t, err, test.ShouldNotBeNil)
	})
}

func TestMoveOnMapLongDistance(t *testing.T) {
	t.Skip()
	t.Parallel()
	ctx := context.Background()
	// goal position is scaled to be in mm
	goal := spatialmath.NewPoseFromPoint(r3.Vector{X: -32.508 * 1000, Y: -2.092 * 1000})

	t.Run("test tp-space planning on office map", func(t *testing.T) {
		t.Parallel()
		_, ms := createMoveOnMapEnvironment(ctx, t, "slam/example_cartographer_outputs/viam-office-02-22-3/pointcloud/pointcloud_4.pcd")
		extra := make(map[string]interface{})
		valExtra, err := newValidatedExtra(extra)
		test.That(t, err, test.ShouldBeNil)
		mr, err := ms.(*builtIn).newMoveOnMapRequest(
			context.Background(),
			base.Named("test-base"),
			goal,
			slam.Named("test_slam"),
			valExtra,
		)
		test.That(t, err, test.ShouldBeNil)
		test.That(t, mr, test.ShouldNotBeNil)
	})
}

func TestMoveOnMapPlans(t *testing.T) {
	t.Parallel()
	ctx := context.Background()
	// goal x-position of 1.32m is scaled to be in mm
	goalInBaseFrame := spatialmath.NewPoseFromPoint(r3.Vector{X: 1.32 * 1000, Y: 0})
	goalInSLAMFrame := spatialmath.PoseBetweenInverse(motion.SLAMOrientationAdjustment, goalInBaseFrame)
	extra := map[string]interface{}{"smooth_iter": 5}
	extraPosOnly := map[string]interface{}{"smooth_iter": 5, "motion_profile": "position_only"}

	t.Run("ensure success of movement around obstacle", func(t *testing.T) {
		t.Parallel()
		kb, ms := createMoveOnMapEnvironment(ctx, t, "pointcloud/octagonspace.pcd")
		success, err := ms.MoveOnMap(
			context.Background(),
			base.Named("test-base"),
			goalInSLAMFrame,
			slam.Named("test_slam"),
			extra,
		)
		test.That(t, err, test.ShouldBeNil)
		test.That(t, success, test.ShouldBeTrue)
		endPos, err := kb.CurrentPosition(ctx)
		test.That(t, err, test.ShouldBeNil)

		test.That(t, spatialmath.PoseAlmostEqualEps(endPos.Pose(), goalInBaseFrame, 10), test.ShouldBeTrue)
	})

	t.Run("check that straight line path executes", func(t *testing.T) {
		t.Parallel()
		kb, ms := createMoveOnMapEnvironment(ctx, t, "pointcloud/octagonspace.pcd")
		easyGoalInBaseFrame := spatialmath.NewPoseFromPoint(r3.Vector{X: 0.277 * 1000, Y: 0.593 * 1000})
		easyGoalInSLAMFrame := spatialmath.PoseBetweenInverse(motion.SLAMOrientationAdjustment, easyGoalInBaseFrame)
		success, err := ms.MoveOnMap(
			context.Background(),
			base.Named("test-base"),
			easyGoalInSLAMFrame,
			slam.Named("test_slam"),
			extra,
		)
		test.That(t, err, test.ShouldBeNil)
		test.That(t, success, test.ShouldBeTrue)
		endPos, err := kb.CurrentPosition(ctx)
		test.That(t, err, test.ShouldBeNil)
		test.That(t, spatialmath.PoseAlmostEqualEps(endPos.Pose(), easyGoalInBaseFrame, 10), test.ShouldBeTrue)
	})

	t.Run("check that position-only mode executes", func(t *testing.T) {
		t.Parallel()
		kb, ms := createMoveOnMapEnvironment(ctx, t, "pointcloud/octagonspace.pcd")
		success, err := ms.MoveOnMap(
			context.Background(),
			base.Named("test-base"),
			goalInSLAMFrame,
			slam.Named("test_slam"),
			extraPosOnly,
		)
		test.That(t, err, test.ShouldBeNil)
		test.That(t, success, test.ShouldBeTrue)
		endPos, err := kb.CurrentPosition(ctx)
		test.That(t, err, test.ShouldBeNil)
		test.That(t, spatialmath.PoseAlmostCoincidentEps(endPos.Pose(), goalInBaseFrame, 10), test.ShouldBeTrue)
	})
}

func TestMoveOnMapSubsequent(t *testing.T) {
	ctx := context.Background()
	// goal x-position of 1.32m is scaled to be in mm
	goal1SLAMFrame := spatialmath.NewPose(r3.Vector{X: 1.32 * 1000, Y: 0}, &spatialmath.OrientationVectorDegrees{OZ: 1, Theta: 45})
	goal1BaseFrame := spatialmath.Compose(goal1SLAMFrame, motion.SLAMOrientationAdjustment)
	goal2SLAMFrame := spatialmath.NewPose(r3.Vector{X: 277, Y: 593}, &spatialmath.OrientationVectorDegrees{OZ: 1, Theta: 150})
	goal2BaseFrame := spatialmath.Compose(goal2SLAMFrame, motion.SLAMOrientationAdjustment)

	kb, ms := createMoveOnMapEnvironment(ctx, t, "pointcloud/octagonspace.pcd")
	msBuiltin, ok := ms.(*builtIn)
	test.That(t, ok, test.ShouldBeTrue)

	// Overwrite `logger` so we can use a handler to test for correct log messages
	logger, observer := logging.NewObservedTestLogger(t)
	msBuiltin.logger = logger

	extra := map[string]interface{}{"smooth_iter": 5}
	success, err := msBuiltin.MoveOnMap(
		context.Background(),
		base.Named("test-base"),
		goal1SLAMFrame,
		slam.Named("test_slam"),
		extra,
	)
	test.That(t, err, test.ShouldBeNil)
	test.That(t, success, test.ShouldNotBeNil)
	endPos, err := kb.CurrentPosition(ctx)
	test.That(t, err, test.ShouldBeNil)
	logger.Debug(spatialmath.PoseToProtobuf(endPos.Pose()))
	test.That(t, spatialmath.PoseAlmostEqualEps(endPos.Pose(), goal1BaseFrame, 10), test.ShouldBeTrue)

	// Now, we try to go to the second goal. Since the `CurrentPosition` of our base is at `goal1`, the pose that motion solves for and
	// logs should be {x:-1043  y:593}
	success, err = msBuiltin.MoveOnMap(
		context.Background(),
		base.Named("test-base"),
		goal2SLAMFrame,
		slam.Named("test_slam"),
		extra,
	)
	test.That(t, err, test.ShouldBeNil)
	test.That(t, success, test.ShouldNotBeNil)
	endPos, err = kb.CurrentPosition(ctx)
	test.That(t, err, test.ShouldBeNil)
	logger.Debug(spatialmath.PoseToProtobuf(endPos.Pose()))
	test.That(t, spatialmath.PoseAlmostEqualEps(endPos.Pose(), goal2BaseFrame, 1), test.ShouldBeTrue)

	// We don't actually surface the internal motion planning goal; we report to the user in terms of what the user provided us.
	// Thus, we must do string surgery on the internal `motionplan` logs to extract the requested relative pose and check it is correct.
	goalLogsObserver := observer.FilterMessageSnippet("Goal: reference_frame:").All()
	test.That(t, len(goalLogsObserver), test.ShouldEqual, 2)
	logLineToGoalPose := func(logString string) spatialmath.Pose {
		entry1GoalLine := strings.Split(strings.Split(logString, "\n")[1], "pose:")[1]
		// logger formatting is weird and will use sometimes one, sometimes two spaces. strings.Replace can't handle variability, so regex.
		re := regexp.MustCompile(`\s+`)
		entry1GoalLineBytes := re.ReplaceAll([]byte(entry1GoalLine), []byte(",\""))
		entry1GoalLine = strings.ReplaceAll(string(entry1GoalLineBytes), "{", "{\"")
		entry1GoalLine = strings.ReplaceAll(entry1GoalLine, ":", "\":")

		posepb := &commonpb.Pose{}
		json.Unmarshal([]byte(entry1GoalLine), posepb)
		return spatialmath.NewPoseFromProtobuf(posepb)
	}
	goalPose1 := logLineToGoalPose(goalLogsObserver[0].Entry.Message)
	test.That(t, spatialmath.PoseAlmostEqualEps(goalPose1, goal1BaseFrame, 10), test.ShouldBeTrue)
	goalPose2 := logLineToGoalPose(goalLogsObserver[1].Entry.Message)
	// This is the important test.
	test.That(t, spatialmath.PoseAlmostEqualEps(goalPose2, spatialmath.PoseBetween(goal1BaseFrame, goal2BaseFrame), 1), test.ShouldBeTrue)
}

func TestMoveOnMapTimeout(t *testing.T) {
	ctx := context.Background()
	logger := logging.NewTestLogger(t)
	cfg, err := config.Read(ctx, "../data/real_wheeled_base.json", logger)
	test.That(t, err, test.ShouldBeNil)
	myRobot, err := robotimpl.New(ctx, cfg, logger)
	test.That(t, err, test.ShouldBeNil)
	defer func() {
		test.That(t, myRobot.Close(context.Background()), test.ShouldBeNil)
	}()

	injectSlam := createInjectedSlam("test_slam", "pointcloud/octagonspace.pcd")

	realBase, err := base.FromRobot(myRobot, "test-base")
	test.That(t, err, test.ShouldBeNil)

	deps := resource.Dependencies{
		injectSlam.Name(): injectSlam,
		realBase.Name():   realBase,
	}
	fsParts := []*referenceframe.FrameSystemPart{
		{FrameConfig: createBaseLink(t)},
	}

	conf := resource.Config{ConvertedAttributes: &Config{}}
	ms, err := NewBuiltIn(ctx, deps, conf, logger)
	test.That(t, err, test.ShouldBeNil)

	fsSvc, err := createFrameSystemService(ctx, deps, fsParts, logger)
	test.That(t, err, test.ShouldBeNil)
	ms.(*builtIn).fsService = fsSvc

	easyGoal := spatialmath.NewPoseFromPoint(r3.Vector{X: 1001, Y: 1001})
	// create motion config
	motionCfg := make(map[string]interface{})
	motionCfg["timeout"] = 0.01
	success, err := ms.MoveOnMap(
		context.Background(),
		base.Named("test-base"),
		easyGoal,
		slam.Named("test_slam"),
		motionCfg,
	)
	test.That(t, err, test.ShouldNotBeNil)
	test.That(t, success, test.ShouldBeFalse)
}

func TestMoveOnGlobe(t *testing.T) {
	t.Parallel()
	ctx := context.Background()

	// Near antarctica 🐧
	gpsPoint := geo.NewPoint(-70, 40)

	// create motion config
	extra := make(map[string]interface{})
	extra["motion_profile"] = "position_only"
	extra["timeout"] = 5.
<<<<<<< HEAD
=======
	extra["smooth_iter"] = 5.
>>>>>>> 0a8be2b0
	valExtra, err := newValidatedExtra(extra)
	test.That(t, err, test.ShouldBeNil)

	extraSmooth := map[string]interface{}{"smooth_iter": 5}

	dst := geo.NewPoint(gpsPoint.Lat(), gpsPoint.Lng()+1e-5)
	expectedDst := r3.Vector{380, 0, 0} // Relative pose to the starting point of the base; facing north, Y = forwards
	epsilonMM := 15.

	t.Run("returns error when called with an unknown component", func(t *testing.T) {
		t.Parallel()
		injectedMovementSensor, _, _, ms := createMoveOnGlobeEnvironment(ctx, t, gpsPoint, nil)
		defer ms.Close(ctx)
		success, err := ms.MoveOnGlobe(
			ctx,
			base.Named("non existent base"),
			geo.NewPoint(0, 0),
			0,
			injectedMovementSensor.Name(),
			nil,
			nil,
			nil,
		)
		test.That(t, err, test.ShouldBeError, errors.New("resource \"rdk:component:base/non existent base\" not found"))
		test.That(t, success, test.ShouldBeFalse)
	})

	t.Run("returns error when called with an unknown movement sensor", func(t *testing.T) {
		t.Parallel()
		_, _, fakeBase, ms := createMoveOnGlobeEnvironment(ctx, t, gpsPoint, nil)
		defer ms.Close(ctx)
		success, err := ms.MoveOnGlobe(
			ctx,
			fakeBase.Name(),
			geo.NewPoint(0, 0),
			0,
			movementsensor.Named("non existent movement sensor"),
			nil,
			nil,
			nil,
		)
		e := "\"rdk:component:movement_sensor/non existent movement sensor\" missing from dependencies"
		test.That(t, err, test.ShouldBeError, errors.New(e))
		test.That(t, success, test.ShouldBeFalse)
	})

	t.Run("returns error when request would require moving more than 5 km", func(t *testing.T) {
		t.Parallel()
		injectedMovementSensor, _, fakeBase, ms := createMoveOnGlobeEnvironment(ctx, t, gpsPoint, nil)
		defer ms.Close(ctx)
		success, err := ms.MoveOnGlobe(
			ctx,
			fakeBase.Name(),
			geo.NewPoint(0, 0),
			0,
			injectedMovementSensor.Name(),
			nil,
			nil,
			nil,
		)
		test.That(t, err, test.ShouldBeError, errors.New("cannot move more than 5 kilometers"))
		test.That(t, success, test.ShouldBeFalse)
	})
	t.Run("returns error when destination is nil", func(t *testing.T) {
		t.Parallel()
		injectedMovementSensor, _, fakeBase, ms := createMoveOnGlobeEnvironment(ctx, t, gpsPoint, nil)
		defer ms.Close(ctx)
		success, err := ms.MoveOnGlobe(
			ctx,
			fakeBase.Name(),
			nil,
			0,
			injectedMovementSensor.Name(),
			nil,
			nil,
			nil,
		)
		test.That(t, err, test.ShouldBeError, errors.New("destination cannot be nil"))
		test.That(t, success, test.ShouldBeFalse)
	})

	t.Run("returns error when destination contains NaN", func(t *testing.T) {
		t.Parallel()
		injectedMovementSensor, _, fakeBase, ms := createMoveOnGlobeEnvironment(ctx, t, gpsPoint, nil)
		defer ms.Close(ctx)
		success, err := ms.MoveOnGlobe(
			ctx,
			fakeBase.Name(),
			geo.NewPoint(math.NaN(), 0),
			0,
			injectedMovementSensor.Name(),
			nil,
			nil,
			nil,
		)
		test.That(t, err, test.ShouldBeError, errors.New("destination may not contain NaN"))
		test.That(t, success, test.ShouldBeFalse)

		success, err = ms.MoveOnGlobe(
			ctx,
			fakeBase.Name(),
			geo.NewPoint(0, math.NaN()),
			0,
			injectedMovementSensor.Name(),
			nil,
			nil,
			nil,
		)
		test.That(t, err, test.ShouldBeError, errors.New("destination may not contain NaN"))
		test.That(t, success, test.ShouldBeFalse)

		success, err = ms.MoveOnGlobe(
			ctx,
			fakeBase.Name(),
			geo.NewPoint(math.NaN(), math.NaN()),
			0,
			injectedMovementSensor.Name(),
			nil,
			nil,
			nil,
		)
		test.That(t, err, test.ShouldBeError, errors.New("destination may not contain NaN"))
		test.That(t, success, test.ShouldBeFalse)
	})

	t.Run("is able to reach a nearby geo point with empty values", func(t *testing.T) {
		injectedMovementSensor, _, fakeBase, ms := createMoveOnGlobeEnvironment(ctx, t, gpsPoint, nil)
		defer ms.Close(ctx)
		success, err := ms.MoveOnGlobe(
			ctx,
			fakeBase.Name(),
			dst,
			0,
			injectedMovementSensor.Name(),
			nil,
			nil,
			extraSmooth,
		)
		test.That(t, err, test.ShouldBeNil)
		test.That(t, success, test.ShouldBeTrue)
	})

	t.Run("is able to reach a nearby geo point with a requested NaN heading", func(t *testing.T) {
		injectedMovementSensor, _, fakeBase, ms := createMoveOnGlobeEnvironment(ctx, t, gpsPoint, nil)
		defer ms.Close(ctx)
		success, err := ms.MoveOnGlobe(
			ctx,
			fakeBase.Name(),
			dst,
			math.NaN(),
			injectedMovementSensor.Name(),
			nil,
			nil,
			extraSmooth,
		)
		test.That(t, err, test.ShouldBeNil)
		test.That(t, success, test.ShouldBeTrue)
	})

	t.Run("is able to reach a nearby geo point with a requested positive heading", func(t *testing.T) {
		injectedMovementSensor, _, fakeBase, ms := createMoveOnGlobeEnvironment(ctx, t, gpsPoint, nil)
		defer ms.Close(ctx)
		success, err := ms.MoveOnGlobe(
			ctx,
			fakeBase.Name(),
			dst,
			10000000,
			injectedMovementSensor.Name(),
			nil,
			nil,
			extraSmooth,
		)
		test.That(t, err, test.ShouldBeNil)
		test.That(t, success, test.ShouldBeTrue)
	})

	t.Run("is able to reach a nearby geo point with a requested negative heading", func(t *testing.T) {
		injectedMovementSensor, _, fakeBase, ms := createMoveOnGlobeEnvironment(ctx, t, gpsPoint, nil)
		defer ms.Close(ctx)
		success, err := ms.MoveOnGlobe(
			ctx,
			fakeBase.Name(),
			dst,
			-10000000,
			injectedMovementSensor.Name(),
			nil,
			nil,
			extraSmooth,
		)
		test.That(t, err, test.ShouldBeNil)
		test.That(t, success, test.ShouldBeTrue)
	})

	t.Run("returns an error if the base provided is not a base", func(t *testing.T) {
		t.Parallel()
		injectedMovementSensor, _, _, ms := createMoveOnGlobeEnvironment(ctx, t, gpsPoint, nil)
		defer ms.Close(ctx)
		success, err := ms.MoveOnGlobe(
			ctx,
			injectedMovementSensor.Name(),
			dst,
			90,
			injectedMovementSensor.Name(),
			nil,
			nil,
			nil,
		)
		test.That(t, err, test.ShouldBeError, errors.New("resource \"rdk:component:movement_sensor/test-gps\" not found"))
		test.That(t, success, test.ShouldBeFalse)
	})

	t.Run("returns an error if the movement_sensor provided is not a movement_sensor", func(t *testing.T) {
		t.Parallel()
		_, _, fakeBase, ms := createMoveOnGlobeEnvironment(ctx, t, gpsPoint, nil)
		defer ms.Close(ctx)
		success, err := ms.MoveOnGlobe(
			ctx,
			fakeBase.Name(),
			dst,
			90,
			fakeBase.Name(),
			nil,
			nil,
			nil,
		)
		test.That(t, err, test.ShouldBeError, errors.New("\"rdk:component:base/test-base\" missing from dependencies"))
		test.That(t, success, test.ShouldBeFalse)
	})

	t.Run("is able to reach a nearby geo point when the motion configuration is empty", func(t *testing.T) {
		injectedMovementSensor, _, fakeBase, ms := createMoveOnGlobeEnvironment(ctx, t, gpsPoint, nil)
		defer ms.Close(ctx)
		success, err := ms.MoveOnGlobe(
			ctx,
			fakeBase.Name(),
			dst,
			90,
			injectedMovementSensor.Name(),
			nil,
			&motion.MotionConfiguration{},
			extraSmooth,
		)
		test.That(t, err, test.ShouldBeNil)
		test.That(t, success, test.ShouldBeTrue)
	})

	t.Run("errors when motion configuration has a negative PlanDeviationMM", func(t *testing.T) {
		t.Parallel()
		injectedMovementSensor, _, fakeBase, ms := createMoveOnGlobeEnvironment(ctx, t, gpsPoint, nil)
		defer ms.Close(ctx)
		success, err := ms.MoveOnGlobe(
			ctx,
			fakeBase.Name(),
			dst,
			90,
			injectedMovementSensor.Name(),
			nil,
			&motion.MotionConfiguration{PlanDeviationMM: -1},
			nil,
		)
		test.That(t, err, test.ShouldBeError, errors.New("PlanDeviationMM may not be negative"))
		test.That(t, success, test.ShouldBeFalse)
	})

	t.Run("errors when motion configuration has a NaN PlanDeviationMM", func(t *testing.T) {
		t.Parallel()
		injectedMovementSensor, _, fakeBase, ms := createMoveOnGlobeEnvironment(ctx, t, gpsPoint, nil)
		defer ms.Close(ctx)
		success, err := ms.MoveOnGlobe(
			ctx,
			fakeBase.Name(),
			dst,
			90,
			injectedMovementSensor.Name(),
			nil,
			&motion.MotionConfiguration{PlanDeviationMM: math.NaN()},
			nil,
		)
		test.That(t, err, test.ShouldBeError, errors.New("PlanDeviationMM may not be NaN"))
		test.That(t, success, test.ShouldBeFalse)
	})

	t.Run("returns an error when the motion configuration has a negative ObstaclePollingFreqHz", func(t *testing.T) {
		t.Parallel()
		injectedMovementSensor, _, fakeBase, ms := createMoveOnGlobeEnvironment(ctx, t, gpsPoint, nil)
		defer ms.Close(ctx)
		success, err := ms.MoveOnGlobe(
			ctx,
			fakeBase.Name(),
			dst,
			90,
			injectedMovementSensor.Name(),
			nil,
			&motion.MotionConfiguration{ObstaclePollingFreqHz: -1},
			nil,
		)
		test.That(t, err, test.ShouldBeError, errors.New("ObstaclePollingFreqHz may not be negative"))
		test.That(t, success, test.ShouldBeFalse)
	})

	t.Run("returns an error when the motion configuration has a NaN ObstaclePollingFreqHz", func(t *testing.T) {
		t.Parallel()
		injectedMovementSensor, _, fakeBase, ms := createMoveOnGlobeEnvironment(ctx, t, gpsPoint, nil)
		defer ms.Close(ctx)
		success, err := ms.MoveOnGlobe(
			ctx,
			fakeBase.Name(),
			dst,
			90,
			injectedMovementSensor.Name(),
			nil,
			&motion.MotionConfiguration{ObstaclePollingFreqHz: math.NaN()},
			nil,
		)
		test.That(t, err, test.ShouldBeError, errors.New("ObstaclePollingFreqHz may not be NaN"))
		test.That(t, success, test.ShouldBeFalse)
	})

	t.Run("returns an error when the motion configuration has a negative PositionPollingFreqHz", func(t *testing.T) {
		t.Parallel()
		injectedMovementSensor, _, fakeBase, ms := createMoveOnGlobeEnvironment(ctx, t, gpsPoint, nil)
		defer ms.Close(ctx)
		success, err := ms.MoveOnGlobe(
			ctx,
			fakeBase.Name(),
			dst,
			90,
			injectedMovementSensor.Name(),
			nil,
			&motion.MotionConfiguration{PositionPollingFreqHz: -1},
			nil,
		)
		test.That(t, err, test.ShouldBeError, errors.New("PositionPollingFreqHz may not be negative"))
		test.That(t, success, test.ShouldBeFalse)
	})

	t.Run("returns an error when the motion configuration has a NaN PositionPollingFreqHz", func(t *testing.T) {
		t.Parallel()
		injectedMovementSensor, _, fakeBase, ms := createMoveOnGlobeEnvironment(ctx, t, gpsPoint, nil)
		defer ms.Close(ctx)
		success, err := ms.MoveOnGlobe(
			ctx,
			fakeBase.Name(),
			dst,
			90,
			injectedMovementSensor.Name(),
			nil,
			&motion.MotionConfiguration{PositionPollingFreqHz: math.NaN()},
			nil,
		)
		test.That(t, err, test.ShouldBeError, errors.New("PositionPollingFreqHz may not be NaN"))
		test.That(t, success, test.ShouldBeFalse)
	})

	t.Run("returns an error when motion configuration has a negative AngularDegsPerSec", func(t *testing.T) {
		t.Parallel()
		injectedMovementSensor, _, fakeBase, ms := createMoveOnGlobeEnvironment(ctx, t, gpsPoint, nil)
		defer ms.Close(ctx)
		success, err := ms.MoveOnGlobe(
			ctx,
			fakeBase.Name(),
			dst,
			90,
			injectedMovementSensor.Name(),
			nil,
			&motion.MotionConfiguration{AngularDegsPerSec: -1},
			nil,
		)
		test.That(t, err, test.ShouldBeError, errors.New("AngularDegsPerSec may not be negative"))
		test.That(t, success, test.ShouldBeFalse)
	})

	t.Run("returns an error when motion configuration has a NaN AngularDegsPerSec", func(t *testing.T) {
		t.Parallel()
		injectedMovementSensor, _, fakeBase, ms := createMoveOnGlobeEnvironment(ctx, t, gpsPoint, nil)
		defer ms.Close(ctx)
		success, err := ms.MoveOnGlobe(
			ctx,
			fakeBase.Name(),
			dst,
			90,
			injectedMovementSensor.Name(),
			nil,
			&motion.MotionConfiguration{AngularDegsPerSec: math.NaN()},
			nil,
		)
		test.That(t, err, test.ShouldBeError, errors.New("AngularDegsPerSec may not be NaN"))
		test.That(t, success, test.ShouldBeFalse)
	})

	t.Run("returns an error when motion configuration has a negative LinearMPerSec", func(t *testing.T) {
		t.Parallel()
		injectedMovementSensor, _, fakeBase, ms := createMoveOnGlobeEnvironment(ctx, t, gpsPoint, nil)
		defer ms.Close(ctx)
		success, err := ms.MoveOnGlobe(
			ctx,
			fakeBase.Name(),
			dst,
			90,
			injectedMovementSensor.Name(),
			nil,
			&motion.MotionConfiguration{LinearMPerSec: -1},
			nil,
		)
		test.That(t, err, test.ShouldBeError, errors.New("LinearMPerSec may not be negative"))
		test.That(t, success, test.ShouldBeFalse)
	})

	t.Run("returns an error when motion configuration has a NaN LinearMPerSec", func(t *testing.T) {
		t.Parallel()
		injectedMovementSensor, _, fakeBase, ms := createMoveOnGlobeEnvironment(ctx, t, gpsPoint, nil)
		defer ms.Close(ctx)
		success, err := ms.MoveOnGlobe(
			ctx,
			fakeBase.Name(),
			dst,
			90,
			injectedMovementSensor.Name(),
			nil,
			&motion.MotionConfiguration{LinearMPerSec: math.NaN()},
			nil,
		)
		test.That(t, err, test.ShouldBeError, errors.New("LinearMPerSec may not be NaN"))
		test.That(t, success, test.ShouldBeFalse)
	})

	t.Run("ensure success to a nearby geo point", func(t *testing.T) {
		injectedMovementSensor, _, fakeBase, ms := createMoveOnGlobeEnvironment(ctx, t, gpsPoint, nil)
		motionCfg := &motion.MotionConfiguration{PositionPollingFreqHz: 4, ObstaclePollingFreqHz: 1, PlanDeviationMM: epsilonMM}
		mr, err := ms.(*builtIn).newMoveOnGlobeRequest(
			ctx,
			fakeBase.Name(),
			dst,
			injectedMovementSensor.Name(),
			[]*spatialmath.GeoObstacle{},
			motionCfg,
			nil,
			valExtra,
		)
		test.That(t, err, test.ShouldBeNil)

		test.That(t, mr.planRequest.Goal.Pose().Point().X, test.ShouldAlmostEqual, expectedDst.X, epsilonMM)
		test.That(t, mr.planRequest.Goal.Pose().Point().Y, test.ShouldAlmostEqual, expectedDst.Y, epsilonMM)

		waypoints, err := mr.plan(ctx)
		test.That(t, err, test.ShouldBeNil)
		test.That(t, len(waypoints), test.ShouldBeGreaterThan, 2)

		success, err := ms.MoveOnGlobe(
			ctx,
			fakeBase.Name(),
			dst,
			0,
			injectedMovementSensor.Name(),
			[]*spatialmath.GeoObstacle{},
			motionCfg,
			extra,
		)
		test.That(t, err, test.ShouldBeNil)
		test.That(t, success, test.ShouldBeTrue)
	})

	t.Run("go around an obstacle", func(t *testing.T) {
		injectedMovementSensor, _, fakeBase, ms := createMoveOnGlobeEnvironment(ctx, t, gpsPoint, nil)
		motionCfg := &motion.MotionConfiguration{PositionPollingFreqHz: 4, ObstaclePollingFreqHz: 1, PlanDeviationMM: epsilonMM}

		boxPose := spatialmath.NewPoseFromPoint(r3.Vector{50, 0, 0})
		boxDims := r3.Vector{5, 50, 10}
		geometries, err := spatialmath.NewBox(boxPose, boxDims, "wall")
		test.That(t, err, test.ShouldBeNil)
		geoObstacle := spatialmath.NewGeoObstacle(gpsPoint, []spatialmath.Geometry{geometries})
		startPose, err := fakeBase.CurrentPosition(ctx)
		test.That(t, err, test.ShouldBeNil)

		mr, err := ms.(*builtIn).newMoveOnGlobeRequest(
			ctx,
			fakeBase.Name(),
			dst,
			injectedMovementSensor.Name(),
			[]*spatialmath.GeoObstacle{geoObstacle},
			motionCfg,
			nil,
			valExtra,
		)
		test.That(t, err, test.ShouldBeNil)
		waypoints, err := mr.plan(ctx)
		test.That(t, err, test.ShouldBeNil)
		test.That(t, len(waypoints), test.ShouldBeGreaterThan, 2)

		success, err := ms.MoveOnGlobe(
			ctx,
			fakeBase.Name(),
			dst,
			0,
			injectedMovementSensor.Name(),
			[]*spatialmath.GeoObstacle{geoObstacle},
			motionCfg,
			extra,
		)
		test.That(t, err, test.ShouldBeNil)
		test.That(t, success, test.ShouldBeTrue)

		endPose, err := fakeBase.CurrentPosition(ctx)
		test.That(t, err, test.ShouldBeNil)
		movedPose := spatialmath.PoseBetween(startPose.Pose(), endPose.Pose())
		test.That(t, movedPose.Point().X, test.ShouldAlmostEqual, expectedDst.X, epsilonMM)
		test.That(t, movedPose.Point().Y, test.ShouldAlmostEqual, expectedDst.Y, epsilonMM)
	})

	t.Run("fail because of obstacle", func(t *testing.T) {
		injectedMovementSensor, _, fakeBase, ms := createMoveOnGlobeEnvironment(ctx, t, gpsPoint, nil)

		// Construct a set of obstacles that entirely enclose the goal point
		boxPose := spatialmath.NewPoseFromPoint(r3.Vector{50, 0, 0})
		boxDims := r3.Vector{2, 6660, 10}
		geometry1, err := spatialmath.NewBox(boxPose, boxDims, "wall1")
		test.That(t, err, test.ShouldBeNil)
		boxPose = spatialmath.NewPoseFromPoint(r3.Vector{5000, 0, 0})
		boxDims = r3.Vector{2, 6660, 10}
		geometry2, err := spatialmath.NewBox(boxPose, boxDims, "wall2")
		test.That(t, err, test.ShouldBeNil)
		boxPose = spatialmath.NewPoseFromPoint(r3.Vector{2500, 2500, 0})
		boxDims = r3.Vector{6660, 2, 10}
		geometry3, err := spatialmath.NewBox(boxPose, boxDims, "wall3")
		test.That(t, err, test.ShouldBeNil)
		boxPose = spatialmath.NewPoseFromPoint(r3.Vector{2500, -2500, 0})
		boxDims = r3.Vector{6660, 2, 10}
		geometry4, err := spatialmath.NewBox(boxPose, boxDims, "wall4")
		test.That(t, err, test.ShouldBeNil)
		geoObstacle := spatialmath.NewGeoObstacle(gpsPoint, []spatialmath.Geometry{geometry1, geometry2, geometry3, geometry4})

		moveRequest, err := ms.(*builtIn).newMoveOnGlobeRequest(
			ctx,
			fakeBase.Name(),
			dst,
			injectedMovementSensor.Name(),
			[]*spatialmath.GeoObstacle{geoObstacle},
			&motion.MotionConfiguration{},
			nil,
			valExtra,
		)
		test.That(t, err, test.ShouldBeNil)
		plan, err := moveRequest.plan(ctx)
		test.That(t, err, test.ShouldNotBeNil)
		test.That(t, len(plan), test.ShouldEqual, 0)
	})

	t.Run("check offset constructed correctly", func(t *testing.T) {
		t.Parallel()
		_, fsSvc, _, _ := createMoveOnGlobeEnvironment(ctx, t, gpsPoint, nil)
		baseOrigin := referenceframe.NewPoseInFrame("test-base", spatialmath.NewZeroPose())
		movementSensorToBase, err := fsSvc.TransformPose(ctx, baseOrigin, "test-gps", nil)
		if err != nil {
			movementSensorToBase = baseOrigin
		}
		test.That(t, movementSensorToBase.Pose().Point(), test.ShouldResemble, r3.Vector{10, 0, 0})
	})
}

func TestReplanning(t *testing.T) {
	t.Parallel()
	ctx := context.Background()

	gpsPoint := geo.NewPoint(0, 0)
	dst := geo.NewPoint(gpsPoint.Lat(), gpsPoint.Lng()+1e-5)
	epsilonMM := 15.
	motionCfg := &motion.MotionConfiguration{PositionPollingFreqHz: 100, ObstaclePollingFreqHz: 1, PlanDeviationMM: epsilonMM}

	type testCase struct {
		name            string
		noise           r3.Vector
		expectedSuccess bool
		expectedErr     string
		extra           map[string]interface{}
	}

	testCases := []testCase{
		{
			name:            "check we dont replan with a good sensor",
			noise:           r3.Vector{Y: epsilonMM - 0.1},
			expectedSuccess: true,
			extra:           map[string]interface{}{"smooth_iter": 5},
		},
		{
			// This also checks that `replan` is called under default conditions when "max_replans" is not set
			name:            "check we fail to replan with a low cost factor",
			noise:           r3.Vector{Y: epsilonMM + 0.1},
			expectedErr:     "unable to create a new plan within replanCostFactor from the original",
			expectedSuccess: false,
			extra:           map[string]interface{}{"replan_cost_factor": 0.01, "smooth_iter": 5},
		},
		{
			name:            "check we replan with a noisy sensor",
			noise:           r3.Vector{Y: epsilonMM + 0.1},
			expectedErr:     fmt.Sprintf("exceeded maximum number of replans: %d", 4),
			expectedSuccess: false,
			extra:           map[string]interface{}{"replan_cost_factor": 10.0, "max_replans": 4, "smooth_iter": 5},
		},
	}

	testFn := func(t *testing.T, tc testCase) {
		t.Helper()
		injectedMovementSensor, _, kb, ms := createMoveOnGlobeEnvironment(ctx, t, gpsPoint, spatialmath.NewPoseFromPoint(tc.noise))

		success, err := ms.MoveOnGlobe(ctx, kb.Name(), dst, 0, injectedMovementSensor.Name(), nil, motionCfg, tc.extra)

		if tc.expectedSuccess {
			test.That(t, err, test.ShouldBeNil)
			test.That(t, success, test.ShouldBeTrue)
		} else {
			test.That(t, success, test.ShouldBeFalse)
			test.That(t, err.Error(), test.ShouldEqual, tc.expectedErr)
		}
	}

	for _, tc := range testCases {
		c := tc // needed to workaround loop variable not being captured by func literals
		t.Run(c.name, func(t *testing.T) {
			t.Parallel()
			testFn(t, c)
		})
	}
}

func TestCheckPlan(t *testing.T) {
	t.Skip() // TODO(RSDK-5404): fix flakiness
	ctx := context.Background()
	logger := logging.NewTestLogger(t)

	// orign as gps point
	originPoint := geo.NewPoint(-70, 40)

	destPoint := geo.NewPoint(originPoint.Lat(), originPoint.Lng()+1e-5)

	// create env
	injectedMovementSensor, _, fakeBase, ms := createMoveOnGlobeEnvironment(ctx, t, originPoint, nil)

	// create motion config
	extra := make(map[string]interface{})
	// fail if we don't find a plan in 15 seconds
	extra["timeout"] = 15.
	validatedExtra, err := newValidatedExtra(extra)
	test.That(t, err, test.ShouldBeNil)

	// get plan and kinematic base
	moveRequest, err := ms.(*builtIn).newMoveOnGlobeRequest(
		context.Background(),
		fakeBase.Name(),
		destPoint,
		injectedMovementSensor.Name(),
		nil,
		&motion.MotionConfiguration{PositionPollingFreqHz: 4, ObstaclePollingFreqHz: 1, PlanDeviationMM: 15.},
		nil,
		validatedExtra,
	)
	test.That(t, err, test.ShouldBeNil)

	plan, err := motionplan.PlanMotion(ctx, moveRequest.planRequest)
	test.That(t, err, test.ShouldBeNil)

	// construct framesystem
	newFS := referenceframe.NewEmptyFrameSystem("test-fs")
	err = newFS.AddFrame(moveRequest.kinematicBase.Kinematics(), newFS.World())
	test.That(t, err, test.ShouldBeNil)

	startPose := spatialmath.NewPoseFromPoint(r3.Vector{0, 0, 0})
	errorState := startPose
	floatList := []float64{0, 0, 0}
	inputs := referenceframe.FloatsToInputs(floatList)

	t.Run("without obstacles - ensure success", func(t *testing.T) {
		err := motionplan.CheckPlan(moveRequest.kinematicBase.Kinematics(), plan, nil, newFS, startPose, inputs, errorState, logger)
		test.That(t, err, test.ShouldBeNil)
	})
	t.Run("with a blocking obstacle - ensure failure", func(t *testing.T) {
		obstacle, err := spatialmath.NewBox(
			spatialmath.NewPoseFromPoint(r3.Vector{380, 0, 0}), // Y means forwards from the base's pose at the start of the motion
			r3.Vector{10, 10, 10}, "obstacle",
		)
		test.That(t, err, test.ShouldBeNil)
		geoms := []spatialmath.Geometry{obstacle}
		gifs := []*referenceframe.GeometriesInFrame{referenceframe.NewGeometriesInFrame(referenceframe.World, geoms)}

		worldState, err := referenceframe.NewWorldState(gifs, nil)
		test.That(t, err, test.ShouldBeNil)

		err = motionplan.CheckPlan(moveRequest.kinematicBase.Kinematics(), plan, worldState, newFS, startPose, inputs, errorState, logger)
		test.That(t, err, test.ShouldNotBeNil)
	})

	// create camera_origin frame
	cameraOriginFrame, err := referenceframe.NewStaticFrame("camera-origin", spatialmath.NewPoseFromPoint(r3.Vector{0, -30, 0}))
	test.That(t, err, test.ShouldBeNil)
	err = newFS.AddFrame(cameraOriginFrame, moveRequest.kinematicBase.Kinematics())
	test.That(t, err, test.ShouldBeNil)

	// create camera geometry
	cameraGeom, err := spatialmath.NewBox(
		spatialmath.NewZeroPose(),
		r3.Vector{1, 1, 1}, "camera",
	)
	test.That(t, err, test.ShouldBeNil)

	// create cameraFrame and add to framesystem. Camera should be pointed forwards.
	cameraFrame, err := referenceframe.NewStaticFrameWithGeometry(
		"camera-frame", spatialmath.NewZeroPose(), cameraGeom,
	)
	test.That(t, err, test.ShouldBeNil)
	err = newFS.AddFrame(cameraFrame, cameraOriginFrame)
	test.That(t, err, test.ShouldBeNil)

	t.Run("ensure transforms of obstacles works - no collision", func(t *testing.T) {
		// create obstacle
		obstacle, err := spatialmath.NewBox(
			spatialmath.NewPoseFromPoint(r3.Vector{1500, -6, 0}),
			r3.Vector{10, 10, 10}, "obstacle",
		)
		test.That(t, err, test.ShouldBeNil)
		geoms := []spatialmath.Geometry{obstacle}
		gifs := []*referenceframe.GeometriesInFrame{referenceframe.NewGeometriesInFrame(cameraFrame.Name(), geoms)}

		worldState, err := referenceframe.NewWorldState(gifs, nil)
		test.That(t, err, test.ShouldBeNil)

		err = motionplan.CheckPlan(moveRequest.kinematicBase.Kinematics(), plan, worldState, newFS, startPose, inputs, errorState, logger)
		test.That(t, err, test.ShouldBeNil)
	})
	t.Run("ensure transforms of obstacles works - collision with camera", func(t *testing.T) {
		// create obstacle
		obstacle, err := spatialmath.NewBox(
			spatialmath.NewPoseFromPoint(r3.Vector{400, 0, 0}),
			r3.Vector{50, 50, 10}, "obstacle",
		)
		test.That(t, err, test.ShouldBeNil)
		geoms := []spatialmath.Geometry{obstacle}
		gifs := []*referenceframe.GeometriesInFrame{referenceframe.NewGeometriesInFrame(cameraFrame.Name(), geoms)}

		worldState, err := referenceframe.NewWorldState(gifs, nil)
		test.That(t, err, test.ShouldBeNil)

		err = motionplan.CheckPlan(moveRequest.kinematicBase.Kinematics(), plan, worldState, newFS, startPose, inputs, errorState, logger)
		test.That(t, err, test.ShouldNotBeNil)
	})
	t.Run("non nil error state - ensure success", func(t *testing.T) {
		errorState := spatialmath.NewPoseFromPoint(r3.Vector{0, 2600, 0})

		obstacle, err := spatialmath.NewBox(
			spatialmath.NewPoseFromPoint(r3.Vector{150, 0, 0}),
			r3.Vector{10, 10, 1}, "obstacle",
		)
		test.That(t, err, test.ShouldBeNil)
		geoms := []spatialmath.Geometry{obstacle}
		gifs := []*referenceframe.GeometriesInFrame{referenceframe.NewGeometriesInFrame(referenceframe.World, geoms)}

		worldState, err := referenceframe.NewWorldState(gifs, nil)
		test.That(t, err, test.ShouldBeNil)

		err = motionplan.CheckPlan(moveRequest.kinematicBase.Kinematics(), plan, worldState, newFS, startPose, inputs, errorState, logger)
		test.That(t, err, test.ShouldBeNil)
	})
}

func TestArmGantryPlanCheck(t *testing.T) {
	logger := logging.NewTestLogger(t)
	fs := referenceframe.NewEmptyFrameSystem("test")

	gantryOffset, err := referenceframe.NewStaticFrame("gantryOffset", spatialmath.NewPoseFromPoint(r3.Vector{0, 0, 0}))
	test.That(t, err, test.ShouldBeNil)
	err = fs.AddFrame(gantryOffset, fs.World())
	test.That(t, err, test.ShouldBeNil)

	lim := referenceframe.Limit{Min: math.Inf(-1), Max: math.Inf(1)}
	gantryX, err := referenceframe.NewTranslationalFrame("gantryX", r3.Vector{1, 0, 0}, lim)
	test.That(t, err, test.ShouldBeNil)
	err = fs.AddFrame(gantryX, gantryOffset)
	test.That(t, err, test.ShouldBeNil)

	modelXarm, err := referenceframe.ParseModelJSONFile(rdkutils.ResolveFile("components/arm/xarm/xarm6_kinematics.json"), "")
	test.That(t, err, test.ShouldBeNil)
	err = fs.AddFrame(modelXarm, gantryX)
	test.That(t, err, test.ShouldBeNil)

	goal := spatialmath.NewPoseFromPoint(r3.Vector{X: 407, Y: 0, Z: 112})

	planReq := motionplan.PlanRequest{
		Logger:             logger,
		Goal:               referenceframe.NewPoseInFrame(referenceframe.World, goal),
		Frame:              fs.Frame("xArm6"),
		FrameSystem:        fs,
		StartConfiguration: referenceframe.StartPositions(fs),
	}

	plan, err := motionplan.PlanMotion(context.Background(), &planReq)
	test.That(t, err, test.ShouldBeNil)

	startPose := spatialmath.NewPoseFromPoint(r3.Vector{0, 0, 0})
	errorState := spatialmath.NewPoseFromPoint(r3.Vector{0, 0, 0})
	floatList := []float64{0, 0, 0, 0, 0, 0, 0}
	inputs := referenceframe.FloatsToInputs(floatList)

	t.Run("check plan with no obstacles", func(t *testing.T) {
		err := motionplan.CheckPlan(fs.Frame("xArm6"), plan, nil, fs, startPose, inputs, errorState, logger)
		test.That(t, err, test.ShouldBeNil)
	})
	t.Run("check plan with obstacle", func(t *testing.T) {
		obstacle, err := spatialmath.NewBox(
			spatialmath.NewPoseFromPoint(r3.Vector{400, 0, 112}),
			r3.Vector{10, 10, 1}, "obstacle",
		)
		test.That(t, err, test.ShouldBeNil)

		geoms := []spatialmath.Geometry{obstacle}
		gifs := []*referenceframe.GeometriesInFrame{referenceframe.NewGeometriesInFrame(referenceframe.World, geoms)}

		worldState, err := referenceframe.NewWorldState(gifs, nil)
		test.That(t, err, test.ShouldBeNil)

		err = motionplan.CheckPlan(fs.Frame("xArm6"), plan, worldState, fs, startPose, inputs, errorState, logger)
		test.That(t, err, test.ShouldNotBeNil)
	})
}

func TestMultiplePieces(t *testing.T) {
	var err error
	ms, teardown := setupMotionServiceFromConfig(t, "../data/fake_tomato.json")
	defer teardown()
	grabPose := referenceframe.NewPoseInFrame("c", spatialmath.NewPoseFromPoint(r3.Vector{-0, -30, -50}))
	_, err = ms.Move(context.Background(), gripper.Named("gr"), grabPose, nil, nil, nil)
	test.That(t, err, test.ShouldBeNil)
}

func TestGetPose(t *testing.T) {
	var err error
	ms, teardown := setupMotionServiceFromConfig(t, "../data/arm_gantry.json")
	defer teardown()

	pose, err := ms.GetPose(context.Background(), arm.Named("gantry1"), "", nil, map[string]interface{}{})
	test.That(t, err, test.ShouldBeNil)
	test.That(t, pose.Parent(), test.ShouldEqual, referenceframe.World)
	test.That(t, pose.Pose().Point().X, test.ShouldAlmostEqual, 1.2)
	test.That(t, pose.Pose().Point().Y, test.ShouldAlmostEqual, 0)
	test.That(t, pose.Pose().Point().Z, test.ShouldAlmostEqual, 0)

	pose, err = ms.GetPose(context.Background(), arm.Named("arm1"), "", nil, map[string]interface{}{})
	test.That(t, err, test.ShouldBeNil)
	test.That(t, pose.Parent(), test.ShouldEqual, referenceframe.World)
	test.That(t, pose.Pose().Point().X, test.ShouldAlmostEqual, 501.2)
	test.That(t, pose.Pose().Point().Y, test.ShouldAlmostEqual, 0)
	test.That(t, pose.Pose().Point().Z, test.ShouldAlmostEqual, 300)

	pose, err = ms.GetPose(context.Background(), arm.Named("arm1"), "gantry1", nil, map[string]interface{}{})
	test.That(t, err, test.ShouldBeNil)
	test.That(t, pose.Parent(), test.ShouldEqual, "gantry1")
	test.That(t, pose.Pose().Point().X, test.ShouldAlmostEqual, 500)
	test.That(t, pose.Pose().Point().Y, test.ShouldAlmostEqual, 0)
	test.That(t, pose.Pose().Point().Z, test.ShouldAlmostEqual, 300)

	pose, err = ms.GetPose(context.Background(), arm.Named("gantry1"), "gantry1", nil, map[string]interface{}{})
	test.That(t, err, test.ShouldBeNil)
	test.That(t, pose.Parent(), test.ShouldEqual, "gantry1")
	test.That(t, pose.Pose().Point().X, test.ShouldAlmostEqual, 0)
	test.That(t, pose.Pose().Point().Y, test.ShouldAlmostEqual, 0)
	test.That(t, pose.Pose().Point().Z, test.ShouldAlmostEqual, 0)

	pose, err = ms.GetPose(context.Background(), arm.Named("arm1"), "arm1", nil, map[string]interface{}{})
	test.That(t, err, test.ShouldBeNil)
	test.That(t, pose.Parent(), test.ShouldEqual, "arm1")
	test.That(t, pose.Pose().Point().X, test.ShouldAlmostEqual, 0)
	test.That(t, pose.Pose().Point().Y, test.ShouldAlmostEqual, 0)
	test.That(t, pose.Pose().Point().Z, test.ShouldAlmostEqual, 0)

	testPose := spatialmath.NewPoseFromOrientation(&spatialmath.R4AA{Theta: math.Pi / 2, RX: 0., RY: 1., RZ: 0.})
	transforms := []*referenceframe.LinkInFrame{
		referenceframe.NewLinkInFrame(referenceframe.World, testPose, "testFrame", nil),
		referenceframe.NewLinkInFrame("testFrame", testPose, "testFrame2", nil),
	}

	pose, err = ms.GetPose(context.Background(), arm.Named("arm1"), "testFrame2", transforms, map[string]interface{}{})
	test.That(t, err, test.ShouldBeNil)
	test.That(t, pose.Pose().Point().X, test.ShouldAlmostEqual, -501.2)
	test.That(t, pose.Pose().Point().Y, test.ShouldAlmostEqual, 0)
	test.That(t, pose.Pose().Point().Z, test.ShouldAlmostEqual, -300)
	test.That(t, pose.Pose().Orientation().AxisAngles().RX, test.ShouldEqual, 0)
	test.That(t, pose.Pose().Orientation().AxisAngles().RY, test.ShouldEqual, -1)
	test.That(t, pose.Pose().Orientation().AxisAngles().RZ, test.ShouldEqual, 0)
	test.That(t, pose.Pose().Orientation().AxisAngles().Theta, test.ShouldAlmostEqual, math.Pi)

	transforms = []*referenceframe.LinkInFrame{
		referenceframe.NewLinkInFrame("noParent", testPose, "testFrame", nil),
	}
	pose, err = ms.GetPose(context.Background(), arm.Named("arm1"), "testFrame", transforms, map[string]interface{}{})
	test.That(t, err, test.ShouldBeError, referenceframe.NewParentFrameMissingError("testFrame", "noParent"))
	test.That(t, pose, test.ShouldBeNil)
}

func TestStoppableMoveFunctions(t *testing.T) {
	ctx := context.Background()
	logger := logging.NewTestLogger(t)
	failToReachGoalError := errors.New("failed to reach goal")
	calledStopFunc := false
	testIfStoppable := func(t *testing.T, success bool, err error) {
		test.That(t, err, test.ShouldNotBeNil)
		test.That(t, err, test.ShouldEqual, failToReachGoalError)
		test.That(t, success, test.ShouldBeFalse)
		test.That(t, calledStopFunc, test.ShouldBeTrue)
	}

	t.Run("successfully stop arms", func(t *testing.T) {
		armName := "test-arm"
		injectArmName := arm.Named(armName)
		goal := referenceframe.NewPoseInFrame(
			armName,
			spatialmath.NewPoseFromPoint(r3.Vector{X: 0, Y: -10, Z: -10}),
		)

		// Create an injected Arm
		armCfg := resource.Config{
			Name:  armName,
			API:   arm.API,
			Model: resource.DefaultModelFamily.WithModel("ur5e"),
			ConvertedAttributes: &armFake.Config{
				ArmModel: "ur5e",
			},
			Frame: &referenceframe.LinkConfig{
				Parent: "world",
			},
		}

		fakeArm, err := armFake.NewArm(ctx, nil, armCfg, logger)
		test.That(t, err, test.ShouldBeNil)

		injectArm := &inject.Arm{
			Arm: fakeArm,
		}
		injectArm.StopFunc = func(ctx context.Context, extra map[string]interface{}) error {
			calledStopFunc = true
			return nil
		}
		injectArm.GoToInputsFunc = func(ctx context.Context, goal []referenceframe.Input) error {
			return failToReachGoalError
		}
		injectArm.ModelFrameFunc = func() referenceframe.Model {
			model, _ := ur.MakeModelFrame("ur5e")
			return model
		}
		injectArm.MoveToPositionFunc = func(ctx context.Context, to spatialmath.Pose, extra map[string]interface{}) error {
			return failToReachGoalError
		}

		// create arm link
		armLink := referenceframe.NewLinkInFrame(
			referenceframe.World,
			spatialmath.NewZeroPose(),
			armName,
			nil,
		)

		// Create a motion service
		fsParts := []*referenceframe.FrameSystemPart{
			{
				FrameConfig: armLink,
				ModelFrame:  injectArm.ModelFrameFunc(),
			},
		}
		deps := resource.Dependencies{
			injectArmName: injectArm,
		}

		_, err = createFrameSystemService(ctx, deps, fsParts, logger)
		test.That(t, err, test.ShouldBeNil)

		conf := resource.Config{ConvertedAttributes: &Config{}}
		ms, err := NewBuiltIn(ctx, deps, conf, logger)
		test.That(t, err, test.ShouldBeNil)

		t.Run("stop during Move(...) call", func(t *testing.T) {
			calledStopFunc = false
			success, err := ms.Move(ctx, injectArmName, goal, nil, nil, nil)
			testIfStoppable(t, success, err)
		})
	})

	t.Run("successfully stop kinematic bases", func(t *testing.T) {
		// Create an injected Base
		baseName := "test-base"

		geometry, err := (&spatialmath.GeometryConfig{R: 20}).ParseConfig()
		test.That(t, err, test.ShouldBeNil)

		injectBase := inject.NewBase(baseName)
		injectBase.GeometriesFunc = func(ctx context.Context) ([]spatialmath.Geometry, error) {
			return []spatialmath.Geometry{geometry}, nil
		}
		injectBase.PropertiesFunc = func(ctx context.Context, extra map[string]interface{}) (base.Properties, error) {
			return base.Properties{
				TurningRadiusMeters: 0,
				WidthMeters:         600 * 0.001,
			}, nil
		}
		injectBase.StopFunc = func(ctx context.Context, extra map[string]interface{}) error {
			calledStopFunc = true
			return nil
		}
		injectBase.SpinFunc = func(ctx context.Context, angleDeg, degsPerSec float64, extra map[string]interface{}) error {
			return failToReachGoalError
		}
		injectBase.MoveStraightFunc = func(ctx context.Context, distanceMm int, mmPerSec float64, extra map[string]interface{}) error {
			return failToReachGoalError
		}
		injectBase.SetVelocityFunc = func(ctx context.Context, linear, angular r3.Vector, extra map[string]interface{}) error {
			return failToReachGoalError
		}

		// Create a base link
		baseLink := createBaseLink(t)

		t.Run("stop during MoveOnGlobe(...) call", func(t *testing.T) {
			calledStopFunc = false
			gpsPoint := geo.NewPoint(-70, 40)

			// Create an injected MovementSensor
			movementSensorName := "test-gps"
			injectMovementSensor := createInjectedMovementSensor(movementSensorName, gpsPoint)

			// Create a MovementSensor link
			movementSensorLink := referenceframe.NewLinkInFrame(
				baseLink.Name(),
				spatialmath.NewPoseFromPoint(r3.Vector{-10, 0, 0}),
				movementSensorName,
				nil,
			)

			// Create a motion service
			fsParts := []*referenceframe.FrameSystemPart{
				{FrameConfig: movementSensorLink},
				{FrameConfig: baseLink},
			}
			deps := resource.Dependencies{
				injectBase.Name():           injectBase,
				injectMovementSensor.Name(): injectMovementSensor,
			}

			fsSvc, err := createFrameSystemService(ctx, deps, fsParts, logger)
			test.That(t, err, test.ShouldBeNil)

			conf := resource.Config{ConvertedAttributes: &Config{}}
			ms, err := NewBuiltIn(ctx, deps, conf, logger)
			test.That(t, err, test.ShouldBeNil)

			ms.(*builtIn).fsService = fsSvc

			goal := geo.NewPoint(gpsPoint.Lat()+1e-4, gpsPoint.Lng()+1e-4)
			motionCfg := motion.MotionConfiguration{
				PlanDeviationMM:       10000,
				LinearMPerSec:         10,
				PositionPollingFreqHz: 4,
				ObstaclePollingFreqHz: 1,
			}
			success, err := ms.MoveOnGlobe(
				ctx, injectBase.Name(), goal, 0, injectMovementSensor.Name(),
				nil, &motionCfg, nil,
			)
			testIfStoppable(t, success, err)
		})

		t.Run("stop during MoveOnMap(...) call", func(t *testing.T) {
			calledStopFunc = false
			slamName := "test-slam"

			// Create an injected SLAM
			injectSlam := createInjectedSlam(slamName, "pointcloud/octagonspace.pcd")

			// Create a motion service
			deps := resource.Dependencies{
				injectBase.Name(): injectBase,
				injectSlam.Name(): injectSlam,
			}
			fsParts := []*referenceframe.FrameSystemPart{
				{FrameConfig: baseLink},
			}

			ms, err := NewBuiltIn(
				ctx,
				deps,
				resource.Config{ConvertedAttributes: &Config{}},
				logger,
			)
			test.That(t, err, test.ShouldBeNil)

			fsSvc, err := createFrameSystemService(ctx, deps, fsParts, logger)
			test.That(t, err, test.ShouldBeNil)
			ms.(*builtIn).fsService = fsSvc

			goal := spatialmath.NewPoseFromPoint(r3.Vector{X: 0, Y: 500})
			success, err := ms.MoveOnMap(ctx, injectBase.Name(), goal, injectSlam.Name(), nil)
			testIfStoppable(t, success, err)
		})
	})
}

func TestMoveOnGlobeNew(t *testing.T) {
	ctx := context.Background()
	gpsPoint := geo.NewPoint(0, 0)
	injectedMovementSensor, _, fakeBase, ms := createMoveOnGlobeEnvironment(ctx, t, gpsPoint, nil)
	defer ms.Close(ctx)
	dst := geo.NewPoint(gpsPoint.Lat(), gpsPoint.Lng()+1e-5)

	req := motion.MoveOnGlobeReq{
		ComponentName:      fakeBase.Name(),
		MovementSensorName: injectedMovementSensor.Name(),
		Destination:        dst,
	}
	executionID, err := ms.MoveOnGlobeNew(ctx, req)
	test.That(t, err, test.ShouldBeError, errUnimplemented)
	test.That(t, executionID, test.ShouldBeEmpty)
}

func TestStopPlan(t *testing.T) {
	ctx := context.Background()
	gpsPoint := geo.NewPoint(0, 0)
	_, _, fakeBase, ms := createMoveOnGlobeEnvironment(ctx, t, gpsPoint, nil)
	defer ms.Close(ctx)

	req := motion.StopPlanReq{ComponentName: fakeBase.Name()}
	err := ms.StopPlan(ctx, req)
	test.That(t, err, test.ShouldEqual, errUnimplemented)
}

func TestListPlanStatuses(t *testing.T) {
	ctx := context.Background()
	gpsPoint := geo.NewPoint(0, 0)
	//nolint:dogsled
	_, _, _, ms := createMoveOnGlobeEnvironment(ctx, t, gpsPoint, nil)
	defer ms.Close(ctx)

	req := motion.ListPlanStatusesReq{}
	planStatusesWithIDs, err := ms.ListPlanStatuses(ctx, req)
	test.That(t, err, test.ShouldEqual, errUnimplemented)
	test.That(t, planStatusesWithIDs, test.ShouldBeNil)
}

func TestPlanHistory(t *testing.T) {
	ctx := context.Background()
	gpsPoint := geo.NewPoint(0, 0)
	_, _, fakeBase, ms := createMoveOnGlobeEnvironment(ctx, t, gpsPoint, nil)
	defer ms.Close(ctx)

	req := motion.PlanHistoryReq{ComponentName: fakeBase.Name()}
	history, err := ms.PlanHistory(ctx, req)
	test.That(t, err, test.ShouldEqual, errUnimplemented)
	test.That(t, history, test.ShouldBeNil)
}<|MERGE_RESOLUTION|>--- conflicted
+++ resolved
@@ -664,10 +664,7 @@
 	extra := make(map[string]interface{})
 	extra["motion_profile"] = "position_only"
 	extra["timeout"] = 5.
-<<<<<<< HEAD
-=======
 	extra["smooth_iter"] = 5.
->>>>>>> 0a8be2b0
 	valExtra, err := newValidatedExtra(extra)
 	test.That(t, err, test.ShouldBeNil)
 
