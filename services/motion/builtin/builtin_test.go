package builtin

import (
	"context"
	"fmt"
	"math"
	"strings"
	"testing"
	"time"

	"github.com/golang/geo/r3"
	geo "github.com/kellydunn/golang-geo"
	"github.com/pkg/errors"
	commonpb "go.viam.com/api/common/v1"
	"go.viam.com/test"

	"go.viam.com/rdk/components/arm"
	armFake "go.viam.com/rdk/components/arm/fake"
	ur "go.viam.com/rdk/components/arm/universalrobots"
	"go.viam.com/rdk/components/base"
	"go.viam.com/rdk/components/camera"
	"go.viam.com/rdk/components/gripper"
	_ "go.viam.com/rdk/components/register"
	"go.viam.com/rdk/logging"
	"go.viam.com/rdk/components/movementsensor"
	"go.viam.com/rdk/pointcloud"
	"go.viam.com/rdk/referenceframe"
	"go.viam.com/rdk/resource"
	"go.viam.com/rdk/services/motion"
	"go.viam.com/rdk/services/motion/builtin/state"
	"go.viam.com/rdk/services/slam"
	"go.viam.com/rdk/services/vision"
	"go.viam.com/rdk/spatialmath"
	"go.viam.com/rdk/testutils/inject"
	viz "go.viam.com/rdk/vision"
)

func TestMoveResponseString(t *testing.T) {
	type testCase struct {
		description  string
		expected     string
		moveResponse moveResponse
	}
	testCases := []testCase{
		{
			"when executeResponse.Replan is false & ReplanReason is empty and error is not nil",
			"builtin.moveResponse{executeResponse: state.ExecuteResponse{Replan:false, ReplanReason:\"\"}, err: an error}",
			moveResponse{err: errors.New("an error")},
		},
		{
			"when executeResponse.Replan is true & ReplanReason is not empty and error is not nil",
			"builtin.moveResponse{executeResponse: state.ExecuteResponse{Replan:true, ReplanReason:\"some reason\"}, err: an error}",
			moveResponse{executeResponse: state.ExecuteResponse{Replan: true, ReplanReason: "some reason"}, err: errors.New("an error")},
		},
		{
			"when executeResponse.Replan is true & ReplanReason is not empty and error is nil",
			"builtin.moveResponse{executeResponse: state.ExecuteResponse{Replan:true, ReplanReason:\"some reason\"}, err: <nil>}",
			moveResponse{executeResponse: state.ExecuteResponse{Replan: true, ReplanReason: "some reason"}},
		},
		{
			"when executeResponse.Replan is false & ReplanReason is empty and error is nil",
			"builtin.moveResponse{executeResponse: state.ExecuteResponse{Replan:false, ReplanReason:\"\"}, err: <nil>}",
			moveResponse{},
		},
	}
	for _, tc := range testCases {
		t.Run(tc.description, func(t *testing.T) {
			test.That(t, tc.moveResponse.String(), test.ShouldEqual, tc.expected)
		})
	}
}

func TestReplanResponseString(t *testing.T) {
	type testCase struct {
		description    string
		expected       string
		replanResponse replanResponse
	}
	testCases := []testCase{
		{
			"when replan is true and reason is non empty and error is nil",
			"builtin.replanResponse{executeResponse: state.ExecuteResponse{Replan:true, ReplanReason:\"some reason\"}, err: <nil>}",
			replanResponse{executeResponse: state.ExecuteResponse{Replan: true, ReplanReason: "some reason"}},
		},
		{
			"when replan is true and reason is non empty and error is not nil",
			"builtin.replanResponse{executeResponse: state.ExecuteResponse{Replan:true, ReplanReason:\"some reason\"}, err: an error}",
			replanResponse{executeResponse: state.ExecuteResponse{Replan: true, ReplanReason: "some reason"}, err: errors.New("an error")},
		},
		{
			"when replan is false and error is nil",
			"builtin.replanResponse{executeResponse: state.ExecuteResponse{Replan:false, ReplanReason:\"\"}, err: <nil>}",
			replanResponse{},
		},
		{
			"when replan is false and error is not nil",
			"builtin.replanResponse{executeResponse: state.ExecuteResponse{Replan:false, ReplanReason:\"\"}, err: an error}",
			replanResponse{err: errors.New("an error")},
		},
	}
	for _, tc := range testCases {
		t.Run(tc.description, func(t *testing.T) {
			test.That(t, tc.replanResponse.String(), test.ShouldEqual, tc.expected)
		})
	}
}

func TestMoveFailures(t *testing.T) {
	var err error
	ms, teardown := setupMotionServiceFromConfig(t, "../data/arm_gantry.json")
	defer teardown()
	ctx := context.Background()
	t.Run("fail on not finding gripper", func(t *testing.T) {
		grabPose := referenceframe.NewPoseInFrame("fakeCamera", spatialmath.NewPoseFromPoint(r3.Vector{X: 10.0, Y: 10.0, Z: 10.0}))
		_, err = ms.Move(ctx, camera.Named("fake"), grabPose, nil, nil, nil)
		test.That(t, err, test.ShouldNotBeNil)
	})

	t.Run("fail on disconnected supplemental frames in world state", func(t *testing.T) {
		testPose := spatialmath.NewPose(
			r3.Vector{X: 1., Y: 2., Z: 3.},
			&spatialmath.R4AA{Theta: math.Pi / 2, RX: 0., RY: 1., RZ: 0.},
		)
		transforms := []*referenceframe.LinkInFrame{
			referenceframe.NewLinkInFrame("noParent", testPose, "frame2", nil),
		}
		worldState, err := referenceframe.NewWorldState(nil, transforms)
		test.That(t, err, test.ShouldBeNil)
		poseInFrame := referenceframe.NewPoseInFrame("frame2", spatialmath.NewZeroPose())
		_, err = ms.Move(ctx, arm.Named("arm1"), poseInFrame, worldState, nil, nil)
		test.That(t, err, test.ShouldBeError, referenceframe.NewParentFrameMissingError("frame2", "noParent"))
	})
}

func TestMove(t *testing.T) {
	var err error
	ctx := context.Background()

	t.Run("succeeds when all frame info in config", func(t *testing.T) {
		ms, teardown := setupMotionServiceFromConfig(t, "../data/moving_arm.json")
		defer teardown()
		grabPose := referenceframe.NewPoseInFrame("c", spatialmath.NewPoseFromPoint(r3.Vector{X: 0, Y: -30, Z: -50}))
		_, err = ms.Move(ctx, gripper.Named("pieceGripper"), grabPose, nil, nil, nil)
		test.That(t, err, test.ShouldBeNil)
	})

	t.Run("succeeds when mobile component can be solved for destinations in own frame", func(t *testing.T) {
		ms, teardown := setupMotionServiceFromConfig(t, "../data/moving_arm.json")
		defer teardown()
		grabPose := referenceframe.NewPoseInFrame("pieceArm", spatialmath.NewPoseFromPoint(r3.Vector{X: 0, Y: -30, Z: -50}))
		_, err = ms.Move(ctx, arm.Named("pieceArm"), grabPose, nil, nil, map[string]interface{}{})
		test.That(t, err, test.ShouldBeNil)
	})

	t.Run("succeeds when immobile component can be solved for destinations in own frame", func(t *testing.T) {
		ms, teardown := setupMotionServiceFromConfig(t, "../data/moving_arm.json")
		defer teardown()
		grabPose := referenceframe.NewPoseInFrame("pieceGripper", spatialmath.NewPoseFromPoint(r3.Vector{X: 0, Y: -30, Z: -50}))
		_, err = ms.Move(ctx, gripper.Named("pieceGripper"), grabPose, nil, nil, map[string]interface{}{})
		test.That(t, err, test.ShouldBeNil)
	})

	t.Run("succeeds with supplemental info in world state", func(t *testing.T) {
		ms, teardown := setupMotionServiceFromConfig(t, "../data/moving_arm.json")
		defer teardown()
		testPose := spatialmath.NewPose(
			r3.Vector{X: 1., Y: 2., Z: 3.},
			&spatialmath.R4AA{Theta: math.Pi / 2, RX: 0., RY: 1., RZ: 0.},
		)

		transforms := []*referenceframe.LinkInFrame{
			referenceframe.NewLinkInFrame(referenceframe.World, testPose, "testFrame2", nil),
			referenceframe.NewLinkInFrame("pieceArm", testPose, "testFrame", nil),
		}

		worldState, err := referenceframe.NewWorldState(nil, transforms)
		test.That(t, err, test.ShouldBeNil)
		grabPose := referenceframe.NewPoseInFrame("testFrame2", spatialmath.NewPoseFromPoint(r3.Vector{X: -20, Y: -130, Z: -40}))
		_, err = ms.Move(context.Background(), gripper.Named("pieceGripper"), grabPose, worldState, nil, nil)
		test.That(t, err, test.ShouldBeNil)
	})
}

func TestMoveWithObstacles(t *testing.T) {
	ms, teardown := setupMotionServiceFromConfig(t, "../data/moving_arm.json")
	defer teardown()

	t.Run("check a movement that should not succeed due to obstacles", func(t *testing.T) {
		testPose1 := spatialmath.NewPoseFromPoint(r3.Vector{X: 0, Y: 0, Z: 370})
		testPose2 := spatialmath.NewPoseFromPoint(r3.Vector{X: 300, Y: 300, Z: -3500})
		_ = testPose2
		grabPose := referenceframe.NewPoseInFrame("world", spatialmath.NewPoseFromPoint(r3.Vector{X: -600, Y: -400, Z: 460}))
		obsMsgs := []*commonpb.GeometriesInFrame{
			{
				ReferenceFrame: "world",
				Geometries: []*commonpb.Geometry{
					{
						Center: spatialmath.PoseToProtobuf(testPose2),
						GeometryType: &commonpb.Geometry_Box{
							Box: &commonpb.RectangularPrism{DimsMm: &commonpb.Vector3{
								X: 20,
								Y: 40,
								Z: 40,
							}},
						},
					},
				},
			},
			{
				ReferenceFrame: "world",
				Geometries: []*commonpb.Geometry{
					{
						Center: spatialmath.PoseToProtobuf(testPose1),
						GeometryType: &commonpb.Geometry_Box{
							Box: &commonpb.RectangularPrism{DimsMm: &commonpb.Vector3{
								X: 2000,
								Y: 2000,
								Z: 20,
							}},
						},
					},
				},
			},
		}
		worldState, err := referenceframe.WorldStateFromProtobuf(&commonpb.WorldState{Obstacles: obsMsgs})
		test.That(t, err, test.ShouldBeNil)
		_, err = ms.Move(context.Background(), gripper.Named("pieceArm"), grabPose, worldState, nil, nil)
		// This fails due to a large obstacle being in the way
		test.That(t, err, test.ShouldNotBeNil)
	})
}

func TestPositionalReplanning(t *testing.T) {
	t.Parallel()
	ctx := context.Background()
	ctx, cFunc := context.WithCancel(ctx)
	defer cFunc()

	gpsPoint := geo.NewPoint(0, 0)
	dst := geo.NewPoint(gpsPoint.Lat(), gpsPoint.Lng()+1e-5)
	epsilonMM := 15.
	motionCfg := &motion.MotionConfiguration{PositionPollingFreqHz: 100, ObstaclePollingFreqHz: 1, PlanDeviationMM: epsilonMM}

	type testCase struct {
		name            string
		noise           r3.Vector
		expectedSuccess bool
		expectedErr     string
		extra           map[string]interface{}
	}

	testCases := []testCase{
		{
			name:            "check we dont replan with a good sensor",
			noise:           r3.Vector{Y: epsilonMM - 0.1},
			expectedSuccess: true,
			extra:           map[string]interface{}{"smooth_iter": 5},
		},
		// TODO(RSDK-5634): this should be uncommented when this bug is fixed
		// {
		// 	// This also checks that `replan` is called under default conditions when "max_replans" is not set
		// 	name:            "check we fail to replan with a low cost factor",
		// 	noise:           r3.Vector{Y: epsilonMM + 0.1},
		// 	expectedErr:     "unable to create a new plan within replanCostFactor from the original",
		// 	expectedSuccess: false,
		// 	extra:           map[string]interface{}{"replan_cost_factor": 0.01, "smooth_iter": 5},
		// },
		{
			name:            "check we replan with a noisy sensor",
			noise:           r3.Vector{Y: epsilonMM + 0.1},
			expectedErr:     fmt.Sprintf("exceeded maximum number of replans: %d: plan failed", 4),
			expectedSuccess: false,
			extra:           map[string]interface{}{"replan_cost_factor": 10.0, "max_replans": 4, "smooth_iter": 5},
		},
	}

	testFn := func(t *testing.T, tc testCase) {
		t.Helper()
		_, ms, closeFunc := createMoveOnGlobeEnvironment(ctx, t, gpsPoint, spatialmath.NewPoseFromPoint(tc.noise), 5)
		defer closeFunc(ctx)

		req := motion.MoveOnGlobeReq{
			ComponentName:      resource.NewName(base.API, baseName),
			Destination:        dst,
			MovementSensorName: resource.NewName(movementsensor.API, moveSensorName),
			MotionCfg:          motionCfg,
			Extra:              tc.extra,
		}
		executionID, err := ms.MoveOnGlobe(ctx, req)
		test.That(t, err, test.ShouldBeNil)

		timeoutCtx, timeoutFn := context.WithTimeout(ctx, time.Minute*5)
		defer timeoutFn()
		err = motion.PollHistoryUntilSuccessOrError(timeoutCtx, ms, time.Millisecond*5, motion.PlanHistoryReq{
			ComponentName: req.ComponentName,
			ExecutionID:   executionID,
			LastPlanOnly:  true,
		})

		if tc.expectedSuccess {
			test.That(t, err, test.ShouldBeNil)
		} else {
			test.That(t, err.Error(), test.ShouldEqual, tc.expectedErr)
		}
	}

	for _, tc := range testCases {
		c := tc // needed to workaround loop variable not being captured by func literals
		t.Run(c.name, func(t *testing.T) {
			testFn(t, c)
		})
	}
}

func TestObstacleReplanningGlobe(t *testing.T) {
	t.Parallel()
	ctx := context.Background()
	ctx, cFunc := context.WithCancel(ctx)
	defer cFunc()

	gpsOrigin := geo.NewPoint(0, 0)
	dst := geo.NewPoint(gpsOrigin.Lat(), gpsOrigin.Lng()+1e-5)
	epsilonMM := 15.

	type testCase struct {
		name            string
		getPCfunc       func(ctx context.Context, cameraName string, extra map[string]interface{}) ([]*viz.Object, error)
		expectedSuccess bool
		expectedErr     string
		extra           map[string]interface{}
	}

	obstacleDetectorSlice := []motion.ObstacleDetectorName{
		{VisionServiceName: vision.Named("injectedVisionSvc"), CameraName: camera.Named("injectedCamera")},
	}

	cfg := &motion.MotionConfiguration{
		PositionPollingFreqHz: 1, ObstaclePollingFreqHz: 20, PlanDeviationMM: epsilonMM, ObstacleDetectors: obstacleDetectorSlice,
	}

	extra := map[string]interface{}{"max_replans": 10, "max_ik_solutions": 1, "smooth_iter": 1}
	extraNoReplan := map[string]interface{}{"max_replans": 0, "max_ik_solutions": 1, "smooth_iter": 1}

	// We set a flag here per test case so that detections are not returned the first time each vision service is called
	testCases := []testCase{
		{
			name: "ensure no replan from discovered obstacles",
			getPCfunc: func(ctx context.Context, cameraName string, extra map[string]interface{}) ([]*viz.Object, error) {
				caseName := "test-case-1"
				obstaclePosition := spatialmath.NewPoseFromPoint(r3.Vector{X: -1000, Y: -1000, Z: 0})
				box, err := spatialmath.NewBox(obstaclePosition, r3.Vector{X: 10, Y: 10, Z: 10}, caseName)
				test.That(t, err, test.ShouldBeNil)

				detection, err := viz.NewObjectWithLabel(pointcloud.New(), caseName+"-detection", box.ToProtobuf())
				test.That(t, err, test.ShouldBeNil)

				return []*viz.Object{detection}, nil
			},
			expectedSuccess: true,
			extra:           extraNoReplan,
		},
		{
			name: "ensure replan due to obstacle collision",
			getPCfunc: func(ctx context.Context, cameraName string, extra map[string]interface{}) ([]*viz.Object, error) {
				caseName := "test-case-2"
				// The camera is parented to the base. Thus, this will always see an obstacle 300mm in front of where the base is.
				// Note: for createMoveOnGlobeEnvironment, the camera is given an orientation such that it is pointing left, not
				// forwards. Thus, an obstacle in front of the base will be seen as being in +X.
				obstaclePosition := spatialmath.NewPoseFromPoint(r3.Vector{X: 300, Y: 0, Z: 0})
				box, err := spatialmath.NewBox(obstaclePosition, r3.Vector{X: 20, Y: 20, Z: 10}, caseName)
				test.That(t, err, test.ShouldBeNil)

				detection, err := viz.NewObjectWithLabel(pointcloud.New(), caseName+"-detection", box.ToProtobuf())
				test.That(t, err, test.ShouldBeNil)

				return []*viz.Object{detection}, nil
			},
			expectedSuccess: false,
			expectedErr:     fmt.Sprintf("exceeded maximum number of replans: %d: plan failed", 0),
			extra:           extraNoReplan,
		},
		{
			name: "ensure replan reaching goal",
			getPCfunc: func(ctx context.Context, cameraName string, extra map[string]interface{}) ([]*viz.Object, error) {
				caseName := "test-case-3"
				// This base will always see an obstacle 800mm in front of it, triggering several replans.
				// However, enough replans should eventually get it to its goal.
				obstaclePosition := spatialmath.NewPoseFromPoint(r3.Vector{X: 800, Y: 0, Z: 0})
				box, err := spatialmath.NewBox(obstaclePosition, r3.Vector{X: 20, Y: 20, Z: 10}, caseName)
				test.That(t, err, test.ShouldBeNil)

				detection, err := viz.NewObjectWithLabel(pointcloud.New(), caseName+"-detection", box.ToProtobuf())
				test.That(t, err, test.ShouldBeNil)

				return []*viz.Object{detection}, nil
			},
			expectedSuccess: true,
			extra:           extra,
		},
	}

	testFn := func(t *testing.T, tc testCase) {
		t.Helper()

		calledPC := false
		pcFunc := func(ctx context.Context, cameraName string, extra map[string]interface{}) ([]*viz.Object, error) {
			if !calledPC {
				calledPC = true
				return []*viz.Object{}, nil
			}
			return tc.getPCfunc(ctx, cameraName, extra)
		}

		_, ms, closeFunc := createMoveOnGlobeEnvironment(
			ctx,
			t,
			gpsOrigin,
			spatialmath.NewPoseFromPoint(r3.Vector{X: 0, Y: 0, Z: 0}),
			5000,
		)
		defer closeFunc(ctx)

		srvc, ok := ms.(*builtIn).visionServices[cfg.ObstacleDetectors[0].VisionServiceName].(*inject.VisionService)
		test.That(t, ok, test.ShouldBeTrue)
		srvc.GetObjectPointCloudsFunc = pcFunc

		req := motion.MoveOnGlobeReq{
			ComponentName:      resource.NewName(base.API, baseName),
			Destination:        dst,
			MovementSensorName: resource.NewName(movementsensor.API, moveSensorName),
			MotionCfg:          cfg,
			Extra:              tc.extra,
		}
		executionID, err := ms.MoveOnGlobe(ctx, req)
		test.That(t, err, test.ShouldBeNil)

		timeoutCtx, timeoutFn := context.WithTimeout(ctx, time.Minute*5)
		defer timeoutFn()
		err = motion.PollHistoryUntilSuccessOrError(timeoutCtx, ms, time.Millisecond*5, motion.PlanHistoryReq{
			ComponentName: req.ComponentName,
			ExecutionID:   executionID,
			LastPlanOnly:  true,
		})

		if tc.expectedSuccess {
			test.That(t, err, test.ShouldBeNil)
		} else {
			test.That(t, err, test.ShouldNotBeNil)
			test.That(t, err.Error(), test.ShouldEqual, tc.expectedErr)
		}
	}

	for _, tc := range testCases {
		c := tc // needed to workaround loop variable not being captured by func literals
		t.Run(c.name, func(t *testing.T) {
			t.Parallel()
			testFn(t, c)
		})
	}
}

func TestObstacleReplanningSlam(t *testing.T) {
	cameraPoseInBase := spatialmath.NewPose(r3.Vector{0, 0, 0}, &spatialmath.OrientationVectorDegrees{OY: 1, Theta: -90})

	ctx := context.Background()
	ctx, cFunc := context.WithCancel(ctx)
	defer cFunc()
	origin := spatialmath.NewPose(
		r3.Vector{X: -900, Y: 0, Z: 0},
		&spatialmath.OrientationVectorDegrees{OZ: 1, Theta: -90},
	)

	boxWrld, err := spatialmath.NewBox(
		spatialmath.NewPoseFromPoint(r3.Vector{X: 0, Y: 0, Z: 0}),
		r3.Vector{X: 50, Y: 50, Z: 50}, "box-obstacle",
	)
	test.That(t, err, test.ShouldBeNil)

	kb, ms, closeFunc := createMoveOnMapEnvironment(
		ctx, t,
		"pointcloud/cardboardOcto.pcd",
		50, origin,
	)
	defer closeFunc(ctx)

	visSrvc, ok := ms.(*builtIn).visionServices[vision.Named("test-vision")].(*inject.VisionService)
	test.That(t, ok, test.ShouldBeTrue)
	i := 0
	visSrvc.GetObjectPointCloudsFunc = func(ctx context.Context, cameraName string, extra map[string]interface{}) ([]*viz.Object, error) {
		if i == 0 {
			i++
			return []*viz.Object{}, nil
		}
		currentPif, err := kb.CurrentPosition(ctx)
		test.That(t, err, test.ShouldBeNil)
		relativeBox := boxWrld.Transform(spatialmath.PoseBetween(spatialmath.Compose(currentPif.Pose(), cameraPoseInBase), boxWrld.Pose()))
		detection, err := viz.NewObjectWithLabel(pointcloud.New(), "test-case-1-detection", relativeBox.ToProtobuf())
		test.That(t, err, test.ShouldBeNil)

		return []*viz.Object{detection}, nil
	}

	obstacleDetectorSlice := []motion.ObstacleDetectorName{
		{VisionServiceName: vision.Named("test-vision"), CameraName: camera.Named("test-camera")},
	}
	req := motion.MoveOnMapReq{
		ComponentName: base.Named("test-base"),
		Destination:   spatialmath.NewPoseFromPoint(r3.Vector{X: 800, Y: 0, Z: 0}),
		SlamName:      slam.Named("test_slam"),
		MotionCfg: &motion.MotionConfiguration{
			PositionPollingFreqHz: 1, ObstaclePollingFreqHz: 40, PlanDeviationMM: 1, ObstacleDetectors: obstacleDetectorSlice,
		},
		Extra: map[string]interface{}{"smooth_iter": 20},
	}

	executionID, err := ms.MoveOnMap(ctx, req)
	test.That(t, err, test.ShouldBeNil)

	timeoutCtx, timeoutFn := context.WithTimeout(ctx, time.Second*15)
	defer timeoutFn()
	err = motion.PollHistoryUntilSuccessOrError(timeoutCtx, ms, time.Millisecond, motion.PlanHistoryReq{
		ComponentName: req.ComponentName,
		ExecutionID:   executionID,
		LastPlanOnly:  true,
	})
	test.That(t, err, test.ShouldBeNil)
}

func TestMultiplePieces(t *testing.T) {
	var err error
	ms, teardown := setupMotionServiceFromConfig(t, "../data/fake_tomato.json")
	defer teardown()
	grabPose := referenceframe.NewPoseInFrame("c", spatialmath.NewPoseFromPoint(r3.Vector{X: -0, Y: -30, Z: -50}))
	_, err = ms.Move(context.Background(), gripper.Named("gr"), grabPose, nil, nil, nil)
	test.That(t, err, test.ShouldBeNil)
}

func TestGetPose(t *testing.T) {
	var err error
	ms, teardown := setupMotionServiceFromConfig(t, "../data/arm_gantry.json")
	defer teardown()

	pose, err := ms.GetPose(context.Background(), arm.Named("gantry1"), "", nil, map[string]interface{}{})
	test.That(t, err, test.ShouldBeNil)
	test.That(t, pose.Parent(), test.ShouldEqual, referenceframe.World)
	test.That(t, pose.Pose().Point().X, test.ShouldAlmostEqual, 1.2)
	test.That(t, pose.Pose().Point().Y, test.ShouldAlmostEqual, 0)
	test.That(t, pose.Pose().Point().Z, test.ShouldAlmostEqual, 0)

	pose, err = ms.GetPose(context.Background(), arm.Named("arm1"), "", nil, map[string]interface{}{})
	test.That(t, err, test.ShouldBeNil)
	test.That(t, pose.Parent(), test.ShouldEqual, referenceframe.World)
	test.That(t, pose.Pose().Point().X, test.ShouldAlmostEqual, 501.2)
	test.That(t, pose.Pose().Point().Y, test.ShouldAlmostEqual, 0)
	test.That(t, pose.Pose().Point().Z, test.ShouldAlmostEqual, 300)

	pose, err = ms.GetPose(context.Background(), arm.Named("arm1"), "gantry1", nil, map[string]interface{}{})
	test.That(t, err, test.ShouldBeNil)
	test.That(t, pose.Parent(), test.ShouldEqual, "gantry1")
	test.That(t, pose.Pose().Point().X, test.ShouldAlmostEqual, 500)
	test.That(t, pose.Pose().Point().Y, test.ShouldAlmostEqual, 0)
	test.That(t, pose.Pose().Point().Z, test.ShouldAlmostEqual, 300)

	pose, err = ms.GetPose(context.Background(), arm.Named("gantry1"), "gantry1", nil, map[string]interface{}{})
	test.That(t, err, test.ShouldBeNil)
	test.That(t, pose.Parent(), test.ShouldEqual, "gantry1")
	test.That(t, pose.Pose().Point().X, test.ShouldAlmostEqual, 0)
	test.That(t, pose.Pose().Point().Y, test.ShouldAlmostEqual, 0)
	test.That(t, pose.Pose().Point().Z, test.ShouldAlmostEqual, 0)

	pose, err = ms.GetPose(context.Background(), arm.Named("arm1"), "arm1", nil, map[string]interface{}{})
	test.That(t, err, test.ShouldBeNil)
	test.That(t, pose.Parent(), test.ShouldEqual, "arm1")
	test.That(t, pose.Pose().Point().X, test.ShouldAlmostEqual, 0)
	test.That(t, pose.Pose().Point().Y, test.ShouldAlmostEqual, 0)
	test.That(t, pose.Pose().Point().Z, test.ShouldAlmostEqual, 0)

	testPose := spatialmath.NewPoseFromOrientation(&spatialmath.R4AA{Theta: math.Pi / 2, RX: 0., RY: 1., RZ: 0.})
	transforms := []*referenceframe.LinkInFrame{
		referenceframe.NewLinkInFrame(referenceframe.World, testPose, "testFrame", nil),
		referenceframe.NewLinkInFrame("testFrame", testPose, "testFrame2", nil),
	}

	pose, err = ms.GetPose(context.Background(), arm.Named("arm1"), "testFrame2", transforms, map[string]interface{}{})
	test.That(t, err, test.ShouldBeNil)
	test.That(t, pose.Pose().Point().X, test.ShouldAlmostEqual, -501.2)
	test.That(t, pose.Pose().Point().Y, test.ShouldAlmostEqual, 0)
	test.That(t, pose.Pose().Point().Z, test.ShouldAlmostEqual, -300)
	test.That(t, pose.Pose().Orientation().AxisAngles().RX, test.ShouldEqual, 0)
	test.That(t, pose.Pose().Orientation().AxisAngles().RY, test.ShouldEqual, -1)
	test.That(t, pose.Pose().Orientation().AxisAngles().RZ, test.ShouldEqual, 0)
	test.That(t, pose.Pose().Orientation().AxisAngles().Theta, test.ShouldAlmostEqual, math.Pi)

	transforms = []*referenceframe.LinkInFrame{
		referenceframe.NewLinkInFrame("noParent", testPose, "testFrame", nil),
	}
	pose, err = ms.GetPose(context.Background(), arm.Named("arm1"), "testFrame", transforms, map[string]interface{}{})
	test.That(t, err, test.ShouldBeError, referenceframe.NewParentFrameMissingError("testFrame", "noParent"))
	test.That(t, pose, test.ShouldBeNil)
}

func TestStoppableMoveFunctions(t *testing.T) {
	ctx := context.Background()
	logger := logging.NewTestLogger(t)
	failToReachGoalError := errors.New("failed to reach goal")
	calledStopFunc := false
	testIfStoppable := func(t *testing.T, success bool, err, expectedErr error) {
		t.Helper()
		test.That(t, err, test.ShouldBeError, expectedErr)
		test.That(t, success, test.ShouldBeFalse)
		test.That(t, calledStopFunc, test.ShouldBeTrue)
	}
	extra := map[string]interface{}{"smooth_iter": 5}

	t.Run("successfully stop arms", func(t *testing.T) {
		armName := "test-arm"
		injectArmName := arm.Named(armName)
		goal := referenceframe.NewPoseInFrame(
			armName,
			spatialmath.NewPoseFromPoint(r3.Vector{X: 0, Y: -10, Z: -10}),
		)

		// Create an injected Arm
		armCfg := resource.Config{
			Name:  armName,
			API:   arm.API,
			Model: resource.DefaultModelFamily.WithModel("ur5e"),
			ConvertedAttributes: &armFake.Config{
				ArmModel: "ur5e",
			},
			Frame: &referenceframe.LinkConfig{
				Parent: "world",
			},
		}

		fakeArm, err := armFake.NewArm(ctx, nil, armCfg, logger)
		test.That(t, err, test.ShouldBeNil)

		injectArm := &inject.Arm{
			Arm: fakeArm,
		}
		injectArm.StopFunc = func(ctx context.Context, extra map[string]interface{}) error {
			calledStopFunc = true
			return nil
		}
		injectArm.GoToInputsFunc = func(ctx context.Context, goal ...[]referenceframe.Input) error {
			return failToReachGoalError
		}
		injectArm.ModelFrameFunc = func() referenceframe.Model {
			model, _ := ur.MakeModelFrame("ur5e")
			return model
		}
		injectArm.MoveToPositionFunc = func(ctx context.Context, to spatialmath.Pose, extra map[string]interface{}) error {
			return failToReachGoalError
		}

		// create arm link
		armLink := referenceframe.NewLinkInFrame(
			referenceframe.World,
			spatialmath.NewZeroPose(),
			armName,
			nil,
		)

		// Create a motion service
		fsParts := []*referenceframe.FrameSystemPart{
			{
				FrameConfig: armLink,
				ModelFrame:  injectArm.ModelFrameFunc(),
			},
		}
		deps := resource.Dependencies{
			injectArmName: injectArm,
		}

		_, err = createFrameSystemService(ctx, deps, fsParts, logger)
		test.That(t, err, test.ShouldBeNil)

		conf := resource.Config{ConvertedAttributes: &Config{}}
		ms, err := NewBuiltIn(ctx, deps, conf, logger)
		test.That(t, err, test.ShouldBeNil)
		defer ms.Close(context.Background())

		t.Run("stop during Move(...) call", func(t *testing.T) {
			calledStopFunc = false
			success, err := ms.Move(ctx, injectArmName, goal, nil, nil, extra)
			testIfStoppable(t, success, err, failToReachGoalError)
		})
	})

	t.Run("successfully stop kinematic bases", func(t *testing.T) {
		// Create an injected Base
		baseName := "test-base"

		geometry, err := (&spatialmath.GeometryConfig{R: 20}).ParseConfig()
		test.That(t, err, test.ShouldBeNil)

		injectBase := inject.NewBase(baseName)
		injectBase.GeometriesFunc = func(ctx context.Context) ([]spatialmath.Geometry, error) {
			return []spatialmath.Geometry{geometry}, nil
		}
		injectBase.PropertiesFunc = func(ctx context.Context, extra map[string]interface{}) (base.Properties, error) {
			return base.Properties{
				TurningRadiusMeters: 0,
				WidthMeters:         600 * 0.001,
			}, nil
		}
		injectBase.StopFunc = func(ctx context.Context, extra map[string]interface{}) error {
			calledStopFunc = true
			return nil
		}
		injectBase.SpinFunc = func(ctx context.Context, angleDeg, degsPerSec float64, extra map[string]interface{}) error {
			return failToReachGoalError
		}
		injectBase.MoveStraightFunc = func(ctx context.Context, distanceMm int, mmPerSec float64, extra map[string]interface{}) error {
			return failToReachGoalError
		}
		injectBase.SetVelocityFunc = func(ctx context.Context, linear, angular r3.Vector, extra map[string]interface{}) error {
			return failToReachGoalError
		}

		// Create a base link
		baseLink := createBaseLink(t)

		t.Run("stop during MoveOnGlobe(...) call", func(t *testing.T) {
			calledStopFunc = false
			gpsPoint := geo.NewPoint(-70, 40)

			// Create an injected MovementSensor
			movementSensorName := "test-gps"
			injectMovementSensor := createInjectedMovementSensor(movementSensorName, gpsPoint)

			// Create a MovementSensor link
			movementSensorLink := referenceframe.NewLinkInFrame(
				baseLink.Name(),
				spatialmath.NewPoseFromPoint(r3.Vector{X: -10, Y: 0, Z: 0}),
				movementSensorName,
				nil,
			)

			// Create a motion service
			fsParts := []*referenceframe.FrameSystemPart{
				{FrameConfig: movementSensorLink},
				{FrameConfig: baseLink},
			}
			deps := resource.Dependencies{
				injectBase.Name():           injectBase,
				injectMovementSensor.Name(): injectMovementSensor,
			}

			fsSvc, err := createFrameSystemService(ctx, deps, fsParts, logger)
			test.That(t, err, test.ShouldBeNil)

			conf := resource.Config{ConvertedAttributes: &Config{}}
			ms, err := NewBuiltIn(ctx, deps, conf, logger)
			test.That(t, err, test.ShouldBeNil)
			defer ms.Close(context.Background())

			ms.(*builtIn).fsService = fsSvc

			goal := geo.NewPoint(gpsPoint.Lat()+1e-4, gpsPoint.Lng()+1e-4)
			motionCfg := motion.MotionConfiguration{
				PlanDeviationMM:       10000,
				LinearMPerSec:         10,
				PositionPollingFreqHz: 4,
				ObstaclePollingFreqHz: 1,
			}

			req := motion.MoveOnGlobeReq{
				ComponentName:      injectBase.Name(),
				Destination:        goal,
				MovementSensorName: injectMovementSensor.Name(),
				MotionCfg:          &motionCfg,
				Extra:              extra,
			}
			executionID, err := ms.MoveOnGlobe(ctx, req)
			test.That(t, err, test.ShouldBeNil)

			timeoutCtx, timeoutFn := context.WithTimeout(ctx, time.Second*5)
			defer timeoutFn()
			err = motion.PollHistoryUntilSuccessOrError(timeoutCtx, ms, time.Millisecond*5, motion.PlanHistoryReq{
				ComponentName: req.ComponentName,
				ExecutionID:   executionID,
				LastPlanOnly:  true,
			})

			expectedErr := errors.Wrap(errors.New("plan failed"), failToReachGoalError.Error())
			testIfStoppable(t, false, err, expectedErr)
		})

		t.Run("stop during MoveOnMap(...) call", func(t *testing.T) {
			calledStopFunc = false
			slamName := "test-slam"

			// Create an injected SLAM
			injectSlam := createInjectedSlam(slamName, "pointcloud/octagonspace.pcd", nil)

			// Create a motion service
			deps := resource.Dependencies{
				injectBase.Name(): injectBase,
				injectSlam.Name(): injectSlam,
			}
			fsParts := []*referenceframe.FrameSystemPart{
				{FrameConfig: baseLink},
			}

			ms, err := NewBuiltIn(
				ctx,
				deps,
				resource.Config{ConvertedAttributes: &Config{}},
				logger,
			)
			test.That(t, err, test.ShouldBeNil)
			defer ms.Close(context.Background())

			fsSvc, err := createFrameSystemService(ctx, deps, fsParts, logger)
			test.That(t, err, test.ShouldBeNil)
			ms.(*builtIn).fsService = fsSvc

			goal := spatialmath.NewPoseFromPoint(r3.Vector{X: 0, Y: 500})
			req := motion.MoveOnMapReq{
				ComponentName: injectBase.Name(),
				Destination:   goal,
				SlamName:      injectSlam.Name(),
				MotionCfg: &motion.MotionConfiguration{
					PlanDeviationMM: 0.2,
				},
				Extra: extra,
			}

			executionID, err := ms.MoveOnMap(ctx, req)
			test.That(t, err, test.ShouldBeNil)

			timeoutCtx, timeoutFn := context.WithTimeout(ctx, time.Second*5)
			defer timeoutFn()
			err = motion.PollHistoryUntilSuccessOrError(timeoutCtx, ms, time.Millisecond*5, motion.PlanHistoryReq{
				ComponentName: req.ComponentName,
				ExecutionID:   executionID,
				LastPlanOnly:  true,
			})

			expectedErr := errors.Wrap(errors.New("plan failed"), failToReachGoalError.Error())
			testIfStoppable(t, false, err, expectedErr)
		})

		t.Run("stop during MoveOnMap(...) call", func(t *testing.T) {
			calledStopFunc = false
			slamName := "test-slam"

			// Create an injected SLAM
			injectSlam := createInjectedSlam(slamName, "pointcloud/octagonspace.pcd", nil)

			// Create a motion service
			deps := resource.Dependencies{
				injectBase.Name(): injectBase,
				injectSlam.Name(): injectSlam,
			}
			fsParts := []*referenceframe.FrameSystemPart{
				{FrameConfig: baseLink},
			}

			ms, err := NewBuiltIn(
				ctx,
				deps,
				resource.Config{ConvertedAttributes: &Config{}},
				logger,
			)
			test.That(t, err, test.ShouldBeNil)
			defer ms.Close(context.Background())

			fsSvc, err := createFrameSystemService(ctx, deps, fsParts, logger)
			test.That(t, err, test.ShouldBeNil)
			ms.(*builtIn).fsService = fsSvc

			req := motion.MoveOnMapReq{
				ComponentName: injectBase.Name(),
				Destination:   spatialmath.NewPoseFromPoint(r3.Vector{X: 0, Y: 500}),
				SlamName:      injectSlam.Name(),
				MotionCfg: &motion.MotionConfiguration{
					PlanDeviationMM: 1,
				},
				Extra: extra,
			}

			executionID, err := ms.MoveOnMap(ctx, req)
			test.That(t, err, test.ShouldBeNil)

			timeoutCtx, timeoutFn := context.WithTimeout(ctx, time.Second*5)
			defer timeoutFn()
			err = motion.PollHistoryUntilSuccessOrError(timeoutCtx, ms, time.Millisecond*5, motion.PlanHistoryReq{
				ComponentName: req.ComponentName,
				ExecutionID:   executionID,
				LastPlanOnly:  true,
			})

			expectedErr := errors.Wrap(errors.New("plan failed"), failToReachGoalError.Error())
			testIfStoppable(t, false, err, expectedErr)
		})
	})
}

func TestGetTransientDetections(t *testing.T) {
	t.Parallel()
	ctx := context.Background()

	_, ms, closeFunc := createMoveOnMapEnvironment(
		ctx, t,
		"slam/example_cartographer_outputs/viam-office-02-22-3/pointcloud/pointcloud_4.pcd",
		100, spatialmath.NewZeroPose(),
	)
	t.Cleanup(func() { closeFunc(ctx) })

	// construct move request
	moveReq := motion.MoveOnMapReq{
		ComponentName: base.Named("test-base"),
		Destination:   spatialmath.NewPoseFromPoint(r3.Vector{X: 10, Y: 0, Z: 0}),
		SlamName:      slam.Named("test_slam"),
		MotionCfg: &motion.MotionConfiguration{
			PlanDeviationMM: 1,
			ObstacleDetectors: []motion.ObstacleDetectorName{
				{VisionServiceName: vision.Named("test-vision"), CameraName: camera.Named("test-camera")},
			},
		},
	}

	planExecutor, err := ms.(*builtIn).newMoveOnMapRequest(ctx, moveReq, nil, 0)
	test.That(t, err, test.ShouldBeNil)

	mr, ok := planExecutor.(*moveRequest)
	test.That(t, ok, test.ShouldBeTrue)

	injectedVis, ok := ms.(*builtIn).visionServices[vision.Named("test-vision")].(*inject.VisionService)
	test.That(t, ok, test.ShouldBeTrue)

	// define injected method on vision service
	injectedVis.GetObjectPointCloudsFunc = func(ctx context.Context, cameraName string, extra map[string]interface{}) ([]*viz.Object, error) {
		boxGeom, err := spatialmath.NewBox(
			spatialmath.NewPose(r3.Vector{4, 8, 10}, &spatialmath.OrientationVectorDegrees{OZ: 1}),
			r3.Vector{2, 3, 5},
			"test-box",
		)
		test.That(t, err, test.ShouldBeNil)
		detection, err := viz.NewObjectWithLabel(pointcloud.New(), "test-box", boxGeom.ToProtobuf())
		test.That(t, err, test.ShouldBeNil)
		return []*viz.Object{detection}, nil
	}

	type testCase struct {
		name          string
		f             spatialmath.Pose
		detectionPose spatialmath.Pose
	}
	testCases := []testCase{
		{
			name:          "relative - SLAM/base theta does not matter",
			f:             spatialmath.NewZeroPose(),
			detectionPose: spatialmath.NewPose(r3.Vector{4, 10, -8}, &spatialmath.OrientationVectorDegrees{OY: 1, Theta: -90}),
		},
		{
			name:          "absolute - SLAM theta: 0, base theta: -90 == 270",
			f:             spatialmath.NewPose(r3.Vector{-4, -10, 0}, &spatialmath.OrientationVectorDegrees{OZ: 1, Theta: -90}),
			detectionPose: spatialmath.NewPose(r3.Vector{6, -14, -8}, &spatialmath.OrientationVectorDegrees{OX: 1, Theta: -90}),
		},
		{
			name:          "absolute - SLAM theta: 90, base theta: 0",
			f:             spatialmath.NewPose(r3.Vector{-4, -10, 0}, &spatialmath.OrientationVectorDegrees{OZ: 1, Theta: 0}),
			detectionPose: spatialmath.NewPose(r3.Vector{0, 0, -8}, &spatialmath.OrientationVectorDegrees{OY: 1, Theta: -90}),
		},
		{
			name:          "absolute - SLAM theta: 180, base theta: 90",
			f:             spatialmath.NewPose(r3.Vector{-4, -10, 0}, &spatialmath.OrientationVectorDegrees{OZ: 1, Theta: 90}),
			detectionPose: spatialmath.NewPose(r3.Vector{-14, -6, -8}, &spatialmath.OrientationVectorDegrees{OX: -1, Theta: -90}),
		},
		{
			name:          "absolute - SLAM theta: 270, base theta: 180",
			f:             spatialmath.NewPose(r3.Vector{-4, -10, 0}, &spatialmath.OrientationVectorDegrees{OZ: 1, Theta: 180}),
			detectionPose: spatialmath.NewPose(r3.Vector{-8, -20, -8}, &spatialmath.OrientationVectorDegrees{OY: -1, Theta: -90}),
		},
	}

	testFn := func(t *testing.T, tc testCase) {
		t.Helper()
		transformedGeoms, err := mr.getTransientDetections(ctx, injectedVis, camera.Named("test-camera"), tc.f)
		test.That(t, err, test.ShouldBeNil)
		test.That(t, transformedGeoms.Parent(), test.ShouldEqual, referenceframe.World)
		test.That(t, len(transformedGeoms.Geometries()), test.ShouldEqual, 1)
		test.That(t, spatialmath.PoseAlmostEqual(transformedGeoms.Geometries()[0].Pose(), tc.detectionPose), test.ShouldBeTrue)
	}

	for _, tc := range testCases {
		c := tc // needed to workaround loop variable not being captured by func literals
		t.Run(c.name, func(t *testing.T) {
			t.Parallel()
			testFn(t, c)
		})
	}
}

func TestStopPlan(t *testing.T) {
	ctx := context.Background()
	ctx, cFunc := context.WithCancel(ctx)
	defer cFunc()
	gpsPoint := geo.NewPoint(0, 0)
	//nolint:dogsled
	_, ms, closeFunc := createMoveOnGlobeEnvironment(ctx, t, gpsPoint, nil, 5)
	defer closeFunc(ctx)

	req := motion.StopPlanReq{}
	err := ms.StopPlan(ctx, req)
	test.That(t, err, test.ShouldBeError, resource.NewNotFoundError(req.ComponentName))
}

func TestListPlanStatuses(t *testing.T) {
	ctx := context.Background()
	ctx, cFunc := context.WithCancel(ctx)
	defer cFunc()
	gpsPoint := geo.NewPoint(0, 0)
	//nolint:dogsled
	_, ms, closeFunc := createMoveOnGlobeEnvironment(ctx, t, gpsPoint, nil, 5)
	defer closeFunc(ctx)

	req := motion.ListPlanStatusesReq{}
	// returns no results as no move on globe calls have been made
	planStatusesWithIDs, err := ms.ListPlanStatuses(ctx, req)
	test.That(t, err, test.ShouldBeNil)
	test.That(t, len(planStatusesWithIDs), test.ShouldEqual, 0)
}

func TestPlanHistory(t *testing.T) {
	ctx := context.Background()
	ctx, cFunc := context.WithCancel(ctx)
	defer cFunc()
	gpsPoint := geo.NewPoint(0, 0)
	//nolint:dogsled
	_, ms, closeFunc := createMoveOnGlobeEnvironment(ctx, t, gpsPoint, nil, 5)
	defer closeFunc(ctx)
	req := motion.PlanHistoryReq{}
	history, err := ms.PlanHistory(ctx, req)
	test.That(t, err, test.ShouldResemble, resource.NewNotFoundError(req.ComponentName))
	test.That(t, history, test.ShouldBeNil)
}

<<<<<<< HEAD
func TestBoundingRegionsConstraint(t *testing.T) {
	ctx := context.Background()
	origin := geo.NewPoint(0, 0)
	dst := geo.NewPoint(origin.Lat(), origin.Lng()+1e-5)
	extra := map[string]interface{}{
		"motion_profile": "position_only",
		"timeout":        5.,
		"smooth_iter":    5.,
	}
	motionCfg := &motion.MotionConfiguration{
		PlanDeviationMM: 10,
	}
	// Note: spatialmath.GeoPointToPoint(dst, origin) produces r3.Vector{1111.92, 0, 0}

	t.Run("starting in collision with bounding regions works", func(t *testing.T) {
		injectedMovementSensor, _, fakeBase, ms := createMoveOnGlobeEnvironment(ctx, t, origin, nil, 5)
		defer ms.Close(ctx)

		box, err := spatialmath.NewBox(spatialmath.NewZeroPose(), r3.Vector{2224, 2224, 2}, "")
		test.That(t, err, test.ShouldBeNil)

		req := motion.MoveOnGlobeReq{
			ComponentName:      fakeBase.Name(),
			MovementSensorName: injectedMovementSensor.Name(),
			Destination:        dst,
			BoundingRegions: []*spatialmath.GeoGeometry{
				spatialmath.NewGeoGeometry(origin, []spatialmath.Geometry{box}),
			},
			MotionCfg: motionCfg,
			Extra:     extra,
		}
		_, err = ms.MoveOnGlobe(ctx, req)
		test.That(t, err, test.ShouldBeNil)
	})

	t.Run("starting outside of bounding regions fails", func(t *testing.T) {
		injectedMovementSensor, _, fakeBase, ms := createMoveOnGlobeEnvironment(ctx, t, origin, nil, 5)
		defer ms.Close(ctx)

		box, err := spatialmath.NewBox(spatialmath.NewZeroPose(), r3.Vector{2222, 2222, 2}, "")
		test.That(t, err, test.ShouldBeNil)

		req := motion.MoveOnGlobeReq{
			ComponentName:      fakeBase.Name(),
			MovementSensorName: injectedMovementSensor.Name(),
			Destination:        dst,
			BoundingRegions: []*spatialmath.GeoGeometry{
				spatialmath.NewGeoGeometry(geo.NewPoint(20, 20), []spatialmath.Geometry{box}),
			},
			MotionCfg: motionCfg,
			Extra:     extra,
		}
		_, err = ms.MoveOnGlobe(ctx, req)
		test.That(t, err, test.ShouldNotBeNil)
		expectedErrorString := "frame named test-base is not within the provided bounding regions"
		test.That(t, strings.Contains(err.Error(), expectedErrorString), test.ShouldBeTrue)
	})

	t.Run("implicit success with no bounding regions", func(t *testing.T) {
		injectedMovementSensor, _, fakeBase, ms := createMoveOnGlobeEnvironment(ctx, t, origin, nil, 5)
		defer ms.Close(ctx)

		req := motion.MoveOnGlobeReq{
			ComponentName:      fakeBase.Name(),
			MovementSensorName: injectedMovementSensor.Name(),
			Destination:        dst,
			MotionCfg:          motionCfg,
			Extra:              extra,
		}
		_, err := ms.MoveOnGlobe(ctx, req)
		test.That(t, err, test.ShouldBeNil)
	})

	t.Run("fail to plan outside of bounding regions", func(t *testing.T) {
		injectedMovementSensor, _, fakeBase, ms := createMoveOnGlobeEnvironment(ctx, t, origin, nil, 5)
		defer ms.Close(ctx)

		box, err := spatialmath.NewBox(spatialmath.NewZeroPose(), r3.Vector{500, 500, 2}, "")
		test.That(t, err, test.ShouldBeNil)

		req := motion.MoveOnGlobeReq{
			ComponentName:      fakeBase.Name(),
			MovementSensorName: injectedMovementSensor.Name(),
			Destination:        dst,
			MotionCfg:          motionCfg,
			BoundingRegions: []*spatialmath.GeoGeometry{
				spatialmath.NewGeoGeometry(geo.NewPoint(0, 0), []spatialmath.Geometry{box}),
			},
			Extra: extra,
		}
		_, err = ms.MoveOnGlobe(ctx, req)
		test.That(t, err, test.ShouldNotBeNil)
		test.That(t, err, test.ShouldBeError, errors.New("destination was not within the provided bounding regions"))
	})

	t.Run("list of bounding regions - success case", func(t *testing.T) {
		// string together multiple bounding regions, such that the robot must
		// actually account for them in order to create a valid path
		injectedMovementSensor, _, fakeBase, ms := createMoveOnGlobeEnvironment(ctx, t, origin, nil, 5)
		defer ms.Close(ctx)

		box1, err := spatialmath.NewBox(spatialmath.NewZeroPose(), r3.Vector{500, 500, 2}, "")
		test.That(t, err, test.ShouldBeNil)
		box2, err := spatialmath.NewBox(
			spatialmath.NewPoseFromPoint(r3.Vector{681, 0, 0}),
			r3.Vector{900, 900, 2}, "",
		)
		test.That(t, err, test.ShouldBeNil)

		req := motion.MoveOnGlobeReq{
			ComponentName:      fakeBase.Name(),
			MovementSensorName: injectedMovementSensor.Name(),
			Destination:        dst,
			MotionCfg:          motionCfg,
			BoundingRegions: []*spatialmath.GeoGeometry{
				spatialmath.NewGeoGeometry(geo.NewPoint(0, 0), []spatialmath.Geometry{box1}),
				spatialmath.NewGeoGeometry(geo.NewPoint(0, 0), []spatialmath.Geometry{box2}),
			},
			Extra: extra,
		}
		_, err = ms.MoveOnGlobe(ctx, req)
		test.That(t, err, test.ShouldBeNil)
	})
=======
func TestBaseInputs(t *testing.T) {
	ctx := context.Background()
	ctx, cFunc := context.WithCancel(ctx)
	defer cFunc()
	kb, closeFunc := createTestKinematicBase(
		ctx,
		t,
	)
	defer closeFunc(ctx)
	err := kb.GoToInputs(ctx, []referenceframe.Input{{0}, {0.001+math.Pi/2}, {0}, {91}})
	test.That(t, err, test.ShouldBeNil)
>>>>>>> 2afb9b1f
}<|MERGE_RESOLUTION|>--- conflicted
+++ resolved
@@ -1040,7 +1040,6 @@
 	test.That(t, history, test.ShouldBeNil)
 }
 
-<<<<<<< HEAD
 func TestBoundingRegionsConstraint(t *testing.T) {
 	ctx := context.Background()
 	origin := geo.NewPoint(0, 0)
@@ -1164,7 +1163,8 @@
 		_, err = ms.MoveOnGlobe(ctx, req)
 		test.That(t, err, test.ShouldBeNil)
 	})
-=======
+}
+
 func TestBaseInputs(t *testing.T) {
 	ctx := context.Background()
 	ctx, cFunc := context.WithCancel(ctx)
@@ -1176,5 +1176,4 @@
 	defer closeFunc(ctx)
 	err := kb.GoToInputs(ctx, []referenceframe.Input{{0}, {0.001+math.Pi/2}, {0}, {91}})
 	test.That(t, err, test.ShouldBeNil)
->>>>>>> 2afb9b1f
 }