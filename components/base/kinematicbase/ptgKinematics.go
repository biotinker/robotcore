--- conflicted
+++ resolved
@@ -137,17 +137,10 @@
 		angVel := r3.Vector{0, 0, rdkutils.RadToDeg(trajNode.AngVelRPS)}
 
 		ptgk.logger.Debugf(
-<<<<<<< HEAD
 			"setting velocity to linear %v angular %v and running velocity step for %s ms",
 			linVel,
 			angVel,
-			time.Duration(trajNode.Time-lastTime),
-=======
-			"setting velocity to linear %v angular %v and running velocity step for %f ms",
-			linVel,
-			angVel,
-			time.Duration(trajNode.Time-lastTime)*time.Millisecond,
->>>>>>> 1010c11b
+			timestep,
 		)
 
 		err := ptgk.Base.SetVelocity(
