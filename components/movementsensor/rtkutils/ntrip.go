--- conflicted
+++ resolved
@@ -221,12 +221,8 @@
 	}, nil
 }
 
-<<<<<<< HEAD
-// Connect attempts to initialize a new ntrip client.
-=======
 // Connect attempts to initialize a new ntrip client. If we're unable to connect after multiple
 // attempts, we return the last error.
->>>>>>> b82a2f09
 func (n *NtripInfo) Connect(ctx context.Context, logger logging.Logger) error {
 	var c *ntrip.Client
 	var err error
@@ -240,21 +236,6 @@
 		}
 
 		c, err = ntrip.NewClient(n.URL, ntrip.Options{Username: n.username, Password: n.password})
-<<<<<<< HEAD
-		if err == nil {
-			break
-		}
-	}
-
-	if err != nil {
-		logger.Errorf("Can't connect to NTRIP caster: %s", err)
-		return err
-	}
-
-	logger.Info("Connected to NTRIP caster")
-	n.Client = c
-	return nil
-=======
 		if err == nil { // Success!
 			logger.Info("Connected to NTRIP caster")
 			n.Client = c
@@ -264,7 +245,6 @@
 
 	logger.Errorf("Can't connect to NTRIP caster: %s", err)
 	return err
->>>>>>> b82a2f09
 }
 
 // HasStream checks if the sourcetable contains the given mountpoint in it's stream.
