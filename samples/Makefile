<<<<<<< HEAD

ifeq ($(PORT),)
PORT = `arduino-cli board list  | grep "arduino:" | grep -o "/dev/[cu|ty]*.[a-zA-Z0-9]*"`
=======
ifeq ($(PORT),)
PORT := `arduino-cli board list  | grep "arduino:" | grep -o "/dev/cu.[a-z0-9]*"`
>>>>>>> 42af91a6
endif
ifeq ($(ARCH),)
ARCH = `arduino-cli board list  | grep "arduino:" | grep -o "arduino:[a-z]*:[a-z_]*"`
endif

COMPILE_FLAGS = compile --libraries ../arduino/ --fqbn ${ARCH}

foo:
	echo ${PORT} ${ARCH}

compile-minirover1: minirover1/*.ino
	arduino-cli ${COMPILE_FLAGS} minirover1

deploy-minirover1: compile-minirover1
	arduino-cli upload --port ${PORT} --fqbn ${ARCH} minirover1

compile-minirover2: minirover2/*.ino
	arduino-cli ${COMPILE_FLAGS} minirover2

deploy-minirover2: compile-minirover2
	arduino-cli upload --port ${PORT} --fqbn ${ARCH} minirover2

gripper1-compile: gripper1/gripper1.ino ../arduino/RCore/*.cpp ../arduino/RCore/*.h
	arduino-cli ${COMPILE_FLAGS} gripper1

gripper1: gripper1-compile
	arduino-cli upload --port ${PORT} --fqbn ${ARCH} gripper1

boat1-compile: boat1/boat1.ino ../arduino/RCore/*.cpp ../arduino/RCore/*.h
	arduino-cli ${COMPILE_FLAGS} boat1

boat1: boat1-compile
	arduino-cli upload --port ${PORT} --fqbn ${ARCH} boat1

gy511-compile: ../sensor/compass/gy511/arduino/control/control.ino
	arduino-cli ${COMPILE_FLAGS} ../sensor/compass/gy511/arduino/control

gy511: gy511-compile
	arduino-cli upload --port ${PORT} --fqbn ${ARCH} ../sensor/compass/gy511/arduino/control

serial:
	minicom -b 9600 -D ${PORT}
<|MERGE_RESOLUTION|>--- conflicted
+++ resolved
@@ -1,11 +1,5 @@
-<<<<<<< HEAD
-
 ifeq ($(PORT),)
 PORT = `arduino-cli board list  | grep "arduino:" | grep -o "/dev/[cu|ty]*.[a-zA-Z0-9]*"`
-=======
-ifeq ($(PORT),)
-PORT := `arduino-cli board list  | grep "arduino:" | grep -o "/dev/cu.[a-z0-9]*"`
->>>>>>> 42af91a6
 endif
 ifeq ($(ARCH),)
 ARCH = `arduino-cli board list  | grep "arduino:" | grep -o "arduino:[a-z]*:[a-z_]*"`
